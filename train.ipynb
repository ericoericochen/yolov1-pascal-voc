--- conflicted
+++ resolved
@@ -1,2922 +1,709 @@
 {
- "cells": [
-  {
-   "cell_type": "code",
-   "execution_count": 1,
-   "id": "b7f27c9d-d62d-4bf4-aea7-172072cf07a8",
-   "metadata": {
-    "tags": []
-   },
-   "outputs": [],
-   "source": [
-    "%load_ext autoreload\n",
-    "%autoreload 2"
-   ]
+  "cells": [
+    {
+      "cell_type": "code",
+      "execution_count": 1,
+      "id": "b7f27c9d-d62d-4bf4-aea7-172072cf07a8",
+      "metadata": {
+        "tags": []
+      },
+      "outputs": [],
+      "source": [
+        "%load_ext autoreload\n",
+        "%autoreload 2"
+      ]
+    },
+    {
+      "cell_type": "code",
+      "execution_count": 26,
+      "id": "9b302ee7",
+      "metadata": {
+        "tags": []
+      },
+      "outputs": [],
+      "source": [
+        "import torch\n",
+        "from torch.utils.data import DataLoader\n",
+        "from torch.optim.lr_scheduler import MultiStepLR\n",
+        "import torchvision\n",
+        "import matplotlib.pyplot as plt\n",
+        "import dataset\n",
+        "from model import ResNet18YOLOv1\n",
+        "from loss import YOLOv1Loss\n",
+        "from tqdm import tqdm"
+      ]
+    },
+    {
+      "cell_type": "markdown",
+      "id": "4ecbed67-d7f8-4c72-9cfa-429f38b82556",
+      "metadata": {
+        "tags": []
+      },
+      "source": [
+        "# About\n",
+        "This is an implementation of YOLOv1 from ***You Only Look Once: Unified, Real-Time Object Detection by Joseph Redmon, Santosh Divvala, Ross Girshick, and Ali Firhadi.*** Object detection is figuring out what objects are in an image and where they are. Another way to look at this problem is how can we write a computer program that draws bounding boxes around objects and predicts what kind of objects they are. YOLO solves this problem and does it super fast, like state of the art fast!\n",
+        "\n",
+        "Let's talk about R-CNN, the predecessor to YOLO. It proposed regions, ran a classifier on every region, and did some post-processing to produce the final result. In simple language this translates to:\n",
+        "1. Lemme draw a lot of bounding boxes where I think objects are\n",
+        "2. Lemme figure out what are in the bounding boxes I drew\n",
+        "3. Ok, I drew too many bounding boxes, lemme remove most of them and keep the important ones\n",
+        "\n",
+        "This is a lot of steps. What YOLO does instead is ***unified detection***. Unified detection combines the different components of object detection (where are the objects and what kind of objects are they) into one Convolutional Neural Network. You give it an image and in one swoop, it tells you exactly that.\n",
+        "\n",
+        "Here's how it does it:\n",
+        "1. Divide the image into a SxS grid\n",
+        "2. Each cell in the grid predicts B bounding boxes and C class probabilities (what it thinks the object is)\n",
+        "\n",
+        "We represent bounding boxes with 5 numbers: x, y, w, h, p.\n",
+        "- (x, y): center of the bounding box\n",
+        "- w: width\n",
+        "- h: height\n",
+        "- p: confidence (a measure of how confident we are that this box captures an object and matches the ground truth)\n",
+        "\n",
+        "Accordingly, YOLOv1 produces a SxSx(5B+C) tensor. Each cell predicts B bounding boxes, how do we choose which one is the \"true\" predictor? How do we measure how good our bounding box and classification predictions are? \n",
+        "\n",
+        "We check which bounding box has the greatest overlap (IOU: Intersection Over Union) with the ground truth and choose that one as a predictor. We use this loss function to measure the \"goodness\" of our predictions:\n",
+        "\n",
+        "![yolo loss function](https://i.stack.imgur.com/IddFu.png)\n",
+        "\n",
+        "On a high level, it is the squared error between our prediction and the ground truth. "
+      ]
+    },
+    {
+      "cell_type": "markdown",
+      "id": "2189430c-7b31-498f-8498-e5254ba79dc4",
+      "metadata": {
+        "tags": []
+      },
+      "source": [
+        "# PASCAL VOC 2007 Dataset"
+      ]
+    },
+    {
+      "cell_type": "markdown",
+      "id": "9ff97fac-bdec-4ce3-b2d6-a4d6a7945642",
+      "metadata": {},
+      "source": [
+        "PASCAL VOC Detection Dataset contains annotated images with 20 labelled classes and bounding boxes. There are 2,501 images in the training set, 2,510 images in the validation set, and 4,952 images in the test set."
+      ]
+    },
+    {
+      "cell_type": "code",
+      "execution_count": 27,
+      "id": "5525f8a3-d645-45ea-b44c-9f1ca9ab6c9b",
+      "metadata": {
+        "tags": []
+      },
+      "outputs": [],
+      "source": [
+        "# original dataset\n",
+        "pascal_voc_train = torchvision.datasets.VOCDetection(\n",
+        "    root=\"data\",\n",
+        "    year=\"2007\",\n",
+        "    image_set=\"train\",\n",
+        "    download=False\n",
+        ")\n",
+        "\n",
+        "pascal_voc_val = torchvision.datasets.VOCDetection(\n",
+        "    root=\"data\",\n",
+        "    year=\"2007\",\n",
+        "    image_set=\"val\",\n",
+        "    download=False\n",
+        ")\n",
+        "\n",
+        "pascal_voc_test = torchvision.datasets.VOCDetection(\n",
+        "    root=\"data\",\n",
+        "    year=\"2007\",\n",
+        "    image_set=\"test\",\n",
+        "    download=False\n",
+        ")"
+      ]
+    },
+    {
+      "cell_type": "code",
+      "execution_count": 28,
+      "id": "11520045",
+      "metadata": {
+        "tags": []
+      },
+      "outputs": [
+        {
+          "name": "stdout",
+          "output_type": "stream",
+          "text": [
+            "TRANSFORMING PASCAL VOC\n",
+            "TRANSFORMING PASCAL VOC\n",
+            "TRANSFORMING PASCAL VOC\n"
+          ]
+        }
+      ],
+      "source": [
+        "# augment dataset for YOLOv1: resize and normalize image and convert bounding boxes from annotations to tensors\n",
+        "voc_train = dataset.PascalVOC(pascal_voc=pascal_voc_train)\n",
+        "voc_val = dataset.PascalVOC(pascal_voc=pascal_voc_val)\n",
+        "voc_test = dataset.PascalVOC(pascal_voc=pascal_voc_test)"
+      ]
+    },
+    {
+      "cell_type": "code",
+      "execution_count": 29,
+      "id": "1abb4f1f",
+      "metadata": {
+        "tags": []
+      },
+      "outputs": [],
+      "source": [
+        "BATCH_SIZE = 64"
+      ]
+    },
+    {
+      "cell_type": "code",
+      "execution_count": 30,
+      "id": "a8674b35",
+      "metadata": {
+        "tags": []
+      },
+      "outputs": [],
+      "source": [
+        "# train_dataloader = DataLoader(voc_train, batch_size=BATCH_SIZE, shuffle=True)\n",
+        "# val_dataloader = DataLoader(voc_val, batch_size=BATCH_SIZE, shuffle=True)\n",
+        "# test_dataloader = DataLoader(voc_test, batch_size=BATCH_SIZE, shuffle=True)\n",
+        "\n",
+        "train_dataloader = DataLoader(voc_train, batch_size=BATCH_SIZE, shuffle=False)\n",
+        "val_dataloader = DataLoader(voc_val, batch_size=BATCH_SIZE, shuffle=False)\n",
+        "test_dataloader = DataLoader(voc_test, batch_size=BATCH_SIZE, shuffle=False)"
+      ]
+    },
+    {
+      "cell_type": "markdown",
+      "id": "b831392b-941b-4c64-86fa-a23bf3c558f5",
+      "metadata": {
+        "tags": []
+      },
+      "source": [
+        "# Training"
+      ]
+    },
+    {
+      "cell_type": "markdown",
+      "id": "bf5f716d-75e5-4367-9fdf-fe1843843bd5",
+      "metadata": {
+        "tags": []
+      },
+      "source": [
+        "## Device"
+      ]
+    },
+    {
+      "cell_type": "code",
+      "execution_count": 31,
+      "id": "5c323bd4-63e6-441d-bd8e-65b404122ba3",
+      "metadata": {
+        "tags": []
+      },
+      "outputs": [
+        {
+          "data": {
+            "text/plain": [
+              "device(type='cuda')"
+            ]
+          },
+          "execution_count": 31,
+          "metadata": {},
+          "output_type": "execute_result"
+        }
+      ],
+      "source": [
+        "DEVICE = \"cpu\"\n",
+        "\n",
+        "if torch.cuda.is_available():\n",
+        "    DEVICE = torch.device(\"cuda\")\n",
+        "if torch.backends.mps.is_available() and torch.backends.mps.is_built():\n",
+        "    DEVICE = torch.device(\"mps\")\n",
+        "\n",
+        "DEVICE"
+      ]
+    },
+    {
+      "cell_type": "markdown",
+      "id": "5065e90d-ef48-4244-92e9-2553e44518ce",
+      "metadata": {
+        "tags": []
+      },
+      "source": [
+        "## Hyperparameters\n",
+        "- S: dimensions of SxS grid\n",
+        "- B: number of bounding boxes predicted per cell\n",
+        "- C: number of classes"
+      ]
+    },
+    {
+      "cell_type": "code",
+      "execution_count": 32,
+      "id": "2f9313e8-6e96-4d4a-8dd6-98d56df27ad4",
+      "metadata": {
+        "tags": []
+      },
+      "outputs": [],
+      "source": [
+        "S = 7\n",
+        "B = 2\n",
+        "C = 20\n",
+        "lambda_coord = 5.0\n",
+        "lambda_noobj = 0.5"
+      ]
+    },
+    {
+      "cell_type": "markdown",
+      "id": "254ef8df-55aa-4f2d-8a6b-805f5ed1b276",
+      "metadata": {
+        "tags": []
+      },
+      "source": [
+        "## Model\n",
+        "ResNet18 convolutional layers pretrained on ImageNet with 2 feedforward layers outputting a (N x S x S x (5B + C)) tensor."
+      ]
+    },
+    {
+      "cell_type": "code",
+      "execution_count": 33,
+      "id": "8400c085-8bac-4b61-b13d-3b100a6f7c17",
+      "metadata": {
+        "tags": []
+      },
+      "outputs": [],
+      "source": [
+        "yolo = ResNet18YOLOv1(S=S, B=B, C=C).to(DEVICE)"
+      ]
+    },
+    {
+      "cell_type": "markdown",
+      "id": "45afc591-7cce-4066-903d-60e436c74b58",
+      "metadata": {
+        "tags": []
+      },
+      "source": [
+        "## Loss + Optimizer\n",
+        "![yolo loss function](https://i.stack.imgur.com/IddFu.png)\n",
+        "\n",
+        "We use stochastic gradient descent with a learning rate of 1e-3, weight decay (L2 regularization) of 0.0005, and momentum of 0.9."
+      ]
+    },
+    {
+      "cell_type": "code",
+      "execution_count": 34,
+      "id": "d36287be-210a-452c-bf59-3874c2cb6681",
+      "metadata": {
+        "tags": []
+      },
+      "outputs": [],
+      "source": [
+        "yolo_loss = YOLOv1Loss(S=S, B=B, C=C, lambda_coord=lambda_coord, lambda_noobj=lambda_noobj)"
+      ]
+    },
+    {
+      "cell_type": "markdown",
+      "id": "8cbbfadb-3e8d-468e-9695-0e6b67b65f20",
+      "metadata": {},
+      "source": [
+        "## Train\n",
+        "Train model with a learning rate of 1e-3 for the first few epochs, raise learning rate to 1e-2 and train for 75 epochs, then lower to 1e-3 for 30 epochs, and finally 1e-4 for 30 epochs.\n",
+        "\n",
+        "We train the network for about 135 epochs."
+      ]
+    },
+    {
+      "cell_type": "code",
+      "execution_count": 35,
+      "id": "cc42c578-7fd1-462a-b415-c45d8529573e",
+      "metadata": {
+        "tags": []
+      },
+      "outputs": [],
+      "source": [
+        "def evaluate_loss(model, criterion, dataloader):\n",
+        "    total_loss = 0\n",
+        "    model.eval()\n",
+        "    \n",
+        "    with torch.no_grad():\n",
+        "        for X, Y in dataloader:\n",
+        "            X = X.to(DEVICE)\n",
+        "            Y = Y.to(DEVICE)\n",
+        "\n",
+        "            pred = model(X)\n",
+        "            loss = criterion(pred, Y)\n",
+        "            total_loss += loss.item()\n",
+        "            \n",
+        "    N = len(dataloader)\n",
+        "    # loss = total_loss / N\n",
+        "    loss = total_loss\n",
+        "    \n",
+        "    return loss"
+      ]
+    },
+    {
+      "cell_type": "code",
+      "execution_count": 36,
+      "id": "e95cd065-6e67-4363-b8ad-cd0c5d9831d4",
+      "metadata": {
+        "tags": []
+      },
+      "outputs": [],
+      "source": [
+        "torch.cuda.empty_cache()"
+      ]
+    },
+    {
+      "cell_type": "code",
+      "execution_count": 37,
+      "id": "da10513c-17e8-473b-925b-8916ddaeb8d8",
+      "metadata": {
+        "tags": []
+      },
+      "outputs": [],
+      "source": [
+        "EPOCHS = 135\n",
+        "MOMENTUM = 0.9\n",
+        "WEIGHT_DECAY = 0.0005\n",
+        "\n",
+        "def train_yolo(model, criterion, train_dataloader, val_dataloader):\n",
+        "    pre_optimizer = torch.optim.SGD(model.parameters(), lr=1e-3, weight_decay=WEIGHT_DECAY, momentum=MOMENTUM)\n",
+        "    optimizer = torch.optim.SGD(model.parameters(), lr=1e-3, weight_decay=WEIGHT_DECAY, momentum=MOMENTUM)\n",
+        "    scheduler = MultiStepLR(optimizer,\n",
+        "                            milestones=[75, 105],\n",
+        "                            gamma=0.1)\n",
+        "    \n",
+        "    train_losses = []\n",
+        "    val_losses = []\n",
+        "\n",
+        "    N = len(train_dataloader)\n",
+        "\n",
+        "    # train\n",
+        "    for epoch in range(EPOCHS):\n",
+        "        model.train()\n",
+        "        total_loss = 0\n",
+        "        lr = optimizer.param_groups[0][\"lr\"]\n",
+        "        for i, (X, Y) in enumerate(tqdm(train_dataloader, leave=False, desc=f\"Epoch [{epoch+1}/{EPOCHS}]: lr={lr}\")):\n",
+        "            X = X.to(DEVICE)\n",
+        "            Y = Y.to(DEVICE)\n",
+        "\n",
+        "            pred = model(X)\n",
+        "            \n",
+        "            # print(pred)\n",
+        "            loss = criterion(pred, Y)\n",
+        "            # print(loss)\n",
+        "            total_loss += loss.item()\n",
+        "\n",
+        "            # backprop\n",
+        "            optimizer.zero_grad()\n",
+        "            loss.backward()\n",
+        "            optimizer.step()\n",
+        "\n",
+        "        train_loss = total_loss / N\n",
+        "        train_losses.append(train_loss)\n",
+        "\n",
+        "        # update learning rate\n",
+        "        scheduler.step()\n",
+        "\n",
+        "        # evaluate on validation set\n",
+        "        val_loss = evaluate_loss(model, criterion, val_dataloader)\n",
+        "        val_losses.append(val_loss)\n",
+        "        \n",
+        "        print(f\"Epoch [{epoch+1}/{EPOCHS}]: Train Loss={train_loss}, Val Loss={val_loss}\")\n",
+        "    \n",
+        "    return train_losses, val_losses"
+      ]
+    },
+    {
+      "cell_type": "code",
+      "execution_count": null,
+      "id": "40116bcc-8aef-427f-8498-d0c43cc93077",
+      "metadata": {
+        "tags": []
+      },
+      "outputs": [
+        {
+          "name": "stderr",
+          "output_type": "stream",
+          "text": [
+            "                                                                        \r"
+          ]
+        },
+        {
+          "name": "stdout",
+          "output_type": "stream",
+          "text": [
+            "Epoch [1/135]: Train Loss=13.076026654243469, Val Loss=8.242039775848388\n"
+          ]
+        },
+        {
+          "name": "stderr",
+          "output_type": "stream",
+          "text": [
+            "                                                                        \r"
+          ]
+        },
+        {
+          "name": "stdout",
+          "output_type": "stream",
+          "text": [
+            "Epoch [2/135]: Train Loss=7.555111837387085, Val Loss=7.0126620650291445\n"
+          ]
+        },
+        {
+          "name": "stderr",
+          "output_type": "stream",
+          "text": [
+            "                                                                        \r"
+          ]
+        },
+        {
+          "name": "stdout",
+          "output_type": "stream",
+          "text": [
+            "Epoch [3/135]: Train Loss=6.330504268407822, Val Loss=6.748044264316559\n"
+          ]
+        },
+        {
+          "name": "stderr",
+          "output_type": "stream",
+          "text": [
+            "                                                                        \r"
+          ]
+        },
+        {
+          "name": "stdout",
+          "output_type": "stream",
+          "text": [
+            "Epoch [4/135]: Train Loss=5.602589225769043, Val Loss=6.502433907985687\n"
+          ]
+        },
+        {
+          "name": "stderr",
+          "output_type": "stream",
+          "text": [
+            "                                                                        \r"
+          ]
+        },
+        {
+          "name": "stdout",
+          "output_type": "stream",
+          "text": [
+            "Epoch [5/135]: Train Loss=5.095652854442596, Val Loss=6.412951004505158\n"
+          ]
+        },
+        {
+          "name": "stderr",
+          "output_type": "stream",
+          "text": [
+            "                                                                        \r"
+          ]
+        },
+        {
+          "name": "stdout",
+          "output_type": "stream",
+          "text": [
+            "Epoch [6/135]: Train Loss=4.541189247369767, Val Loss=6.240354895591736\n"
+          ]
+        },
+        {
+          "name": "stderr",
+          "output_type": "stream",
+          "text": [
+            "                                                                        \r"
+          ]
+        },
+        {
+          "name": "stdout",
+          "output_type": "stream",
+          "text": [
+            "Epoch [7/135]: Train Loss=4.177050065994263, Val Loss=6.16488698720932\n"
+          ]
+        },
+        {
+          "name": "stderr",
+          "output_type": "stream",
+          "text": [
+            "                                                                        \r"
+          ]
+        },
+        {
+          "name": "stdout",
+          "output_type": "stream",
+          "text": [
+            "Epoch [8/135]: Train Loss=3.935801684856415, Val Loss=6.179985439777374\n"
+          ]
+        },
+        {
+          "name": "stderr",
+          "output_type": "stream",
+          "text": [
+            "                                                                        \r"
+          ]
+        },
+        {
+          "name": "stdout",
+          "output_type": "stream",
+          "text": [
+            "Epoch [9/135]: Train Loss=3.634955132007599, Val Loss=6.083581030368805\n"
+          ]
+        },
+        {
+          "name": "stderr",
+          "output_type": "stream",
+          "text": [
+            "                                                                         \r"
+          ]
+        },
+        {
+          "name": "stdout",
+          "output_type": "stream",
+          "text": [
+            "Epoch [10/135]: Train Loss=3.278478467464447, Val Loss=6.008610856533051\n"
+          ]
+        },
+        {
+          "name": "stderr",
+          "output_type": "stream",
+          "text": [
+            "                                                                         \r"
+          ]
+        },
+        {
+          "name": "stdout",
+          "output_type": "stream",
+          "text": [
+            "Epoch [11/135]: Train Loss=3.0551515400409697, Val Loss=5.977478551864624\n"
+          ]
+        },
+        {
+          "name": "stderr",
+          "output_type": "stream",
+          "text": [
+            "                                                                         \r"
+          ]
+        },
+        {
+          "name": "stdout",
+          "output_type": "stream",
+          "text": [
+            "Epoch [12/135]: Train Loss=2.8305365204811097, Val Loss=5.963375318050384\n"
+          ]
+        },
+        {
+          "name": "stderr",
+          "output_type": "stream",
+          "text": [
+            "Epoch [13/135]: lr=0.001:  42%|████▎     | 17/40 [00:13<00:18,  1.24it/s]"
+          ]
+        },
+        {
+          "name": "stdout",
+          "output_type": "stream",
+          "text": [
+            "Epoch [25/135]: Train Loss=1.2844058126211166, Val Loss=5.891993165016174\n"
+          ]
+        },
+        {
+          "name": "stderr",
+          "output_type": "stream",
+          "text": [
+            "                                                                         \r"
+          ]
+        },
+        {
+          "name": "stdout",
+          "output_type": "stream",
+          "text": [
+            "Epoch [26/135]: Train Loss=1.2400614470243454, Val Loss=5.86917667388916\n"
+          ]
+        },
+        {
+          "name": "stderr",
+          "output_type": "stream",
+          "text": [
+            "                                                                         \r"
+          ]
+        }
+      ],
+      "source": [
+        "train_losses, val_losses = train_yolo(yolo,\n",
+        "           yolo_loss,\n",
+        "           train_dataloader=train_dataloader,\n",
+        "           val_dataloader=val_dataloader)"
+      ]
+    },
+    {
+      "cell_type": "code",
+      "execution_count": 23,
+      "id": "53e91f29-a841-48b6-9f97-434f93cf92fa",
+      "metadata": {
+        "tags": []
+      },
+      "outputs": [
+        {
+          "ename": "NameError",
+          "evalue": "name 'train' is not defined",
+          "output_type": "error",
+          "traceback": [
+            "\u001b[0;31m---------------------------------------------------------------------------\u001b[0m",
+            "\u001b[0;31mNameError\u001b[0m                                 Traceback (most recent call last)",
+            "Cell \u001b[0;32mIn[23], line 5\u001b[0m\n\u001b[1;32m      2\u001b[0m plt\u001b[38;5;241m.\u001b[39mxlabel(\u001b[38;5;124m\"\u001b[39m\u001b[38;5;124mEpochs\u001b[39m\u001b[38;5;124m\"\u001b[39m)\n\u001b[1;32m      3\u001b[0m plt\u001b[38;5;241m.\u001b[39mylabel(\u001b[38;5;124m\"\u001b[39m\u001b[38;5;124mLoss\u001b[39m\u001b[38;5;124m\"\u001b[39m)\n\u001b[0;32m----> 5\u001b[0m plt\u001b[38;5;241m.\u001b[39mplot(\u001b[38;5;28mrange\u001b[39m(EPOCHS), \u001b[43mtrain\u001b[49m)\n",
+            "\u001b[0;31mNameError\u001b[0m: name 'train' is not defined"
+          ]
+        },
+        {
+          "data": {
+            "image/png": "iVBORw0KGgoAAAANSUhEUgAAAkIAAAHFCAYAAAAe+pb9AAAAOXRFWHRTb2Z0d2FyZQBNYXRwbG90bGliIHZlcnNpb24zLjQuMywgaHR0cHM6Ly9tYXRwbG90bGliLm9yZy/MnkTPAAAACXBIWXMAAA9hAAAPYQGoP6dpAAAyxklEQVR4nO3de1xVVf7/8ffhfhlBRUW8hFjeGS0hCczMTErNsrGvliVq+p3IbspYac7kJWeYrPyWpdhFdJyxciw1p6ykpgtpjanoVGr19QKaEKEjeElUWN8//HF+HQ8oIHCE9Xo+Hufx6Ky99t6f7Tp63q19OQ5jjBEAAICFvDxdAAAAgKcQhAAAgLUIQgAAwFoEIQAAYC2CEAAAsBZBCAAAWIsgBAAArEUQAgAA1iIIAQAAaxGEYB2Hw1Gp18cff3xB+5kxY4YcDkfNFP3/OBwO3X///TW6zfrurbfeksPh0MKFCyvsk5GRIYfDoblz51Z6u2PGjFG7du1c2tq1a6cxY8acd92PP/642p+hDRs2aMaMGTp8+LDbsmuvvVbXXnttlbd5ofbu3SuHw6Gnn366zvcN1DYfTxcA1LXPP//c5f0TTzyhjz76SP/85z9d2rt27XpB+xk/frxuvPHGC9oGzm/w4MFq2bKl0tPTlZycXG6fxYsXy9fXV6NGjbqgfa1atUohISEXtI3z2bBhg2bOnKkxY8aocePGLssWLFhQq/sGbEQQgnWuuuoql/fNmzeXl5eXW/vZjh8/rqCgoErvp02bNmrTpk21akTl+fj4KCkpSXPmzNHXX3+t6Ohol+WHDx/WqlWrdPPNN6t58+YXtK8rrrjigta/UBcazgG449QYUI5rr71W0dHR+vTTT5WQkKCgoCDdfffdkqTly5crMTFRERERCgwMVJcuXTRlyhQdO3bMZRvlnRpr166dbrrpJr333nvq2bOnAgMD1blzZ6Wnp9dY7YcOHdKECRPUunVr+fn5qX379po2bZqKi4td+q1YsUJxcXEKDQ1VUFCQ2rdv7zxGSSotLdXs2bPVqVMnBQYGqnHjxurevbuee+65Cvf9008/yc/PT3/4wx/clu3cuVMOh0Pz5s2TdCZYTp48WVFRUQoICFDTpk0VGxur1157rcrHPG7cOElnZn7O9tprr+nEiRPOY5s/f76uueYatWjRQsHBwfr1r3+tOXPm6NSpU+fdT3mnxnbu3Kkbb7xRQUFBatasmZKTk3XkyBG3dTMyMnTLLbeoTZs2CggI0GWXXaZ77rlHBQUFzj4zZszQww8/LEmKiopyO01b3qmxyo532WnVv/71r+rSpYuCgoLUo0cPvf322+c97srKycnRXXfdpRYtWsjf319dunTRM888o9LSUpd+aWlp6tGjh371q1+pUaNG6ty5sx577DHn8pr8bADnw4wQUIHc3FzdddddeuSRR/SnP/1JXl5n/r/h+++/16BBgzRx4kQFBwdr586devLJJ7Vx40a302vl2bZtm373u99pypQpCg8P1yuvvKJx48bpsssu0zXXXHNBNZ84cUL9+vXTrl27NHPmTHXv3l2ZmZlKTU3V1q1b9c4770g6c3pwxIgRGjFihGbMmKGAgABlZ2e71D9nzhzNmDFDv//973XNNdfo1KlT2rlzZ7nXrpRp3ry5brrpJv3lL3/RzJkznX9m0pmQ4ufnpzvvvFOSlJKSor/+9a+aPXu2rrjiCh07dkxff/21Dh48WOXj7tixo66++mr97W9/05///Gf5+vq67Ld169a64YYbJEm7du3SyJEjFRUVJT8/P23btk1//OMftXPnzioH0h9//FF9+/aVr6+vFixYoPDwcC1btqzc67h27dql+Ph4jR8/XqGhodq7d6/mzp2rq6++Wl999ZV8fX01fvx4HTp0SM8//7xWrlypiIgISRXPBFV2vMu88847+vLLLzVr1iz96le/0pw5c3Trrbfq22+/Vfv27at07Gf76aeflJCQoJMnT+qJJ55Qu3bt9Pbbb2vy5MnatWuX87Te66+/rgkTJuiBBx7Q008/LS8vL/3v//6vtm/f7txWTX42gPMygOVGjx5tgoODXdr69u1rJJkPP/zwnOuWlpaaU6dOmU8++cRIMtu2bXMumz59ujn7r1hkZKQJCAgw2dnZzraff/7ZNG3a1Nxzzz3nrVWSue+++ypcvnDhQiPJ/P3vf3dpf/LJJ40ks27dOmOMMU8//bSRZA4fPlzhtm666SZz+eWXn7ems61Zs8ZlX8YYc/r0adOqVSszbNgwZ1t0dLQZOnRolbdfkcWLFxtJZuXKlc62r7/+2kgy06ZNK3edkpISc+rUKbN06VLj7e1tDh065Fw2evRoExkZ6dI/MjLSjB492vn+0UcfNQ6Hw2zdutWl34ABA4wk89FHH5W737LPTXZ2tpFk3nrrLeeyp556ykgye/bscVuvb9++pm/fvs73lR1vY858dsLDw01RUZGzLS8vz3h5eZnU1NRy6yyzZ88eI8k89dRTFfaZMmWKkWT+9a9/ubTfe++9xuFwmG+//dYYY8z9999vGjdufM791fRnAzgXTo0BFWjSpImuu+46t/bdu3dr5MiRatmypby9veXr66u+fftKknbs2HHe7V5++eW65JJLnO8DAgLUsWNHZWdnX3DN//znPxUcHKzbbrvNpb3sdM6HH34oSbryyislScOHD9ff//53/fDDD27b6tWrl7Zt26YJEybo/fffV1FRUaVqGDhwoFq2bOlymur999/XgQMHXE699erVS++++66mTJmijz/+WD///HOVjvVsw4cPV6NGjVxmddLT0+VwODR27FhnW1ZWlm6++WaFhYU5xy8pKUklJSX67rvvqrTPjz76SN26dVOPHj1c2keOHOnWNz8/X8nJyWrbtq18fHzk6+uryMhISZX73JSnsuNdpl+/fmrUqJHzfXh4uFq0aFFjn72uXbuqV69ebrUYY5yzjb169dLhw4d1xx136K233nI5NVimpj8bwLkQhIAKlJ2W+KWjR4+qT58++te//qXZs2fr448/1pdffqmVK1dKUqX+wQ4LC3Nr8/f3r5F/7A8ePKiWLVu6XZvUokUL+fj4OE8tXHPNNVq9erVOnz6tpKQktWnTRtHR0S7XYEydOlVPP/20vvjiCw0cOFBhYWHq37+/Nm3adM4afHx8NGrUKK1atcp5Gm3JkiWKiIhwnp6SpHnz5unRRx/V6tWr1a9fPzVt2lRDhw7V999/X61jDwoK0u2336733ntPeXl5On36tP72t7+pb9++uvTSSyWduYalT58++uGHH/Tcc88pMzNTX375pebPny+pcuP3S2V/3mc7u620tFSJiYlauXKlHnnkEX344YfauHGjvvjii2rt9+z9n2+8y9T2Z6+8vzOtWrVyLpekUaNGKT09XdnZ2Ro2bJhatGihuLg4ZWRkONep6c8GcC4EIaAC5T0D6J///KcOHDig9PR0jR8/Xtdcc41iY2Nd/i/bk8LCwvTjjz/KGOPSnp+fr9OnT6tZs2bOtltuuUUffvihCgsL9fHHH6tNmzYaOXKk8/ECPj4+SklJ0ZYtW3To0CG99tpr2rdvn2644QYdP378nHWMHTtWJ06c0Ouvv67//Oc/WrNmjZKSkuTt7e3sExwcrJkzZ2rnzp3Ky8tTWlqavvjiCw0ZMqTaxz9u3DidPn1aS5cu1dtvv638/HznhdSStHr1ah07dkwrV67UXXfdpauvvlqxsbHy8/Or1v7CwsKUl5fn1n5229dff61t27bpqaee0gMPPKBrr71WV155ZbnBpKr7r+x417awsDDl5ua6tR84cECSXGoZO3asNmzYoMLCQr3zzjsyxuimm25yzkzVxmcDqAhBCKiCsnDk7+/v0v7iiy96ohw3/fv319GjR7V69WqX9qVLlzqXn83f3199+/bVk08+KenMqaOzNW7cWLfddpvuu+8+HTp0SHv37j1nHV26dFFcXJwWL16sV199VcXFxS6np84WHh6uMWPG6I477tC333573qBVkbi4OEVHR2vx4sVavHixQkNDNWzYMOfy8sbPGKOXX365Wvvr16+fvvnmG23bts2l/dVXX3V5X5XPTVmfyszSVGe8a0v//v21fft2bdmyxa0Wh8Ohfv36ua0THBysgQMHatq0aTp58qS++eYbtz419dkAKsJdY0AVJCQkqEmTJkpOTtb06dPl6+urZcuWuX0R1qZdu3bpjTfecGvv2rWrkpKSNH/+fI0ePVp79+7Vr3/9a3322Wf605/+pEGDBun666+XJD3++OPav3+/+vfvrzZt2ujw4cN67rnnXK53GjJkiKKjoxUbG6vmzZsrOztbzz77rCIjI9WhQ4fz1nn33Xfrnnvu0YEDB5SQkKBOnTq5LI+Li9NNN92k7t27q0mTJtqxY4f++te/Kj4+3vm8pqVLl+ruu+9Wenq6kpKSKvXnc/fddyslJUXffvut7rnnHgUGBjqXDRgwQH5+frrjjjv0yCOP6MSJE0pLS9N//vOfSm37bBMnTlR6eroGDx6s2bNnO+8a27lzp0u/zp0769JLL9WUKVNkjFHTpk31j3/8w+V0UJlf//rXkqTnnntOo0ePlq+vrzp16lTurGNlx7umfPXVV+V+9q688kpNmjRJS5cu1eDBgzVr1ixFRkbqnXfe0YIFC3TvvfeqY8eOkqT//u//VmBgoHr37q2IiAjl5eUpNTVVoaGhzmvXKvPZAGqMJ6/UBi4GFd011q1bt3L7b9iwwcTHx5ugoCDTvHlzM378eLNlyxYjySxevNjZr6K7xgYPHuy2zbPvBqqIpApf06dPN8YYc/DgQZOcnGwiIiKMj4+PiYyMNFOnTjUnTpxwbuftt982AwcONK1btzZ+fn6mRYsWZtCgQSYzM9PZ55lnnjEJCQmmWbNmxs/Pz1xyySVm3LhxZu/eveet0xhjCgsLTWBgoJFkXn75ZbflU6ZMMbGxsaZJkybG39/ftG/f3kyaNMkUFBQ4+5TdCfbLP9fz+emnn4yfn5+RZDZu3Oi2/B//+Ifp0aOHCQgIMK1btzYPP/yweffdd93u8qrMXWPGGLN9+3YzYMAAExAQYJo2bWrGjRtn3nrrLbftlfVr1KiRadKkifmv//ovk5OT4zJ2ZaZOnWpatWplvLy8XLZT3uekMuNtTMV3HJZ3TGcru2usolfZ+GRnZ5uRI0easLAw4+vrazp16mSeeuopU1JS4tzWX/7yF9OvXz8THh5u/Pz8TKtWrczw4cPNv//9b2efynw2gJriMOask8sAAACW4BohAABgLYIQAACwFkEIAABYy6NB6NNPP9WQIUPUqlUrORwOt1tAy/PJJ58oJiZGAQEBat++vRYuXFj7hQIAgAbJo0Ho2LFj6tGjh1544YVK9d+zZ48GDRqkPn36KCsrS4899pgefPBBvfnmm7VcKQAAaIgumrvGHA6HVq1apaFDh1bY59FHH9WaNWtcfpcnOTlZ27Ztcz4NFwAAoLLq1QMVP//8cyUmJrq03XDDDVq0aJFOnTolX19ft3WKi4tVXFzsfF9aWqpDhw4pLCys3J9QAAAAFx9jjI4cOaJWrVrJy6vmTmjVqyCUl5en8PBwl7bw8HCdPn1aBQUF5f7gX2pqqmbOnFlXJQIAgFq0b98+tWnTpsa2V6+CkOT+Q5hlZ/Yqmt2ZOnWqUlJSnO8LCwt1ySWXaN++fQoJCam9QgEAQI0pKipS27Zta/xHrutVEGrZsqXbrzrn5+fLx8enwl9x9vf3d/uhQ0kKCQkhCAEAUM/U9GUt9eo5QvHx8W4/Urhu3TrFxsaWe30QAADAuXg0CB09elRbt27V1q1bJZ25PX7r1q3KycmRdOa01i9/cTo5OVnZ2dlKSUnRjh07lJ6erkWLFmny5MmeKB8AANRzHj01tmnTJvXr18/5vuxantGjR2vJkiXKzc11hiJJioqK0tq1azVp0iTNnz9frVq10rx58zRs2LA6rx0AANR/F81zhOpKUVGRQkNDVVhYyDVCAADUE7X1/V2vrhECAACoSQQhAABgLYIQAACwFkEIAABYiyAEAACsRRACAADWIggBAABrEYQAAIC1CEIAAMBaBCEAAGAtghAAALAWQQgAAFiLIAQAAKxFEAIAANYiCAEAAGsRhAAAgLUIQgAAwFoEIQAAYC2CEAAAsBZBCAAAWIsgBAAArEUQAgAA1iIIAQAAaxGEAACAtQhCAADAWgQhAABgLYIQAACwFkEIAABYiyAEAACsRRACAADWIggBAABrEYQAAIC1CEIAAMBaBCEAAGAtghAAALAWQQgAAFiLIAQAAKxFEAIAANYiCAEAAGsRhAAAgLUIQgAAwFoEIQAAYC2CEAAAsBZBCAAAWIsgBAAArEUQAgAA1iIIAQAAaxGEAACAtQhCAADAWgQhAABgLYIQAACwFkEIAABYiyAEAACsRRACAADWIggBAABrEYQAAIC1CEIAAMBaBCEAAGAtghAAALAWQQgAAFiLIAQAAKxFEAIAANYiCAEAAGt5PAgtWLBAUVFRCggIUExMjDIzM8/Zf9myZerRo4eCgoIUERGhsWPH6uDBg3VULQAAaEg8GoSWL1+uiRMnatq0acrKylKfPn00cOBA5eTklNv/s88+U1JSksaNG6dvvvlGK1as0Jdffqnx48fXceUAAKAh8GgQmjt3rsaNG6fx48erS5cuevbZZ9W2bVulpaWV2/+LL75Qu3bt9OCDDyoqKkpXX3217rnnHm3atKmOKwcAAA2Bx4LQyZMntXnzZiUmJrq0JyYmasOGDeWuk5CQoP3792vt2rUyxujHH3/UG2+8ocGDB1e4n+LiYhUVFbm8AAAAJA8GoYKCApWUlCg8PNylPTw8XHl5eeWuk5CQoGXLlmnEiBHy8/NTy5Yt1bhxYz3//PMV7ic1NVWhoaHOV9u2bWv0OAAAQP3l8YulHQ6Hy3tjjFtbme3bt+vBBx/U448/rs2bN+u9997Tnj17lJycXOH2p06dqsLCQudr3759NVo/AACov3w8teNmzZrJ29vbbfYnPz/fbZaoTGpqqnr37q2HH35YktS9e3cFBwerT58+mj17tiIiItzW8ff3l7+/f80fAAAAqPc8NiPk5+enmJgYZWRkuLRnZGQoISGh3HWOHz8uLy/Xkr29vSWdmUkCAACoCo+eGktJSdErr7yi9PR07dixQ5MmTVJOTo7zVNfUqVOVlJTk7D9kyBCtXLlSaWlp2r17t9avX68HH3xQvXr1UqtWrTx1GAAAoJ7y2KkxSRoxYoQOHjyoWbNmKTc3V9HR0Vq7dq0iIyMlSbm5uS7PFBozZoyOHDmiF154Qb/73e/UuHFjXXfddXryySc9dQgAAKAecxjLzikVFRUpNDRUhYWFCgkJ8XQ5AACgEmrr+9vjd40BAAB4CkEIAABYiyAEAACsRRACAADWIggBAABrEYQAAIC1CEIAAMBaBCEAAGAtghAAALAWQQgAAFiLIAQAAKxFEAIAANYiCAEAAGsRhAAAgLUIQgAAwFoEIQAAYC2CEAAAsBZBCAAAWIsgBAAArEUQAgAA1iIIAQAAaxGEAACAtQhCAADAWgQhAABgLYIQAACwFkEIAABYiyAEAACsRRACAADWIggBAABrEYQAAIC1CEIAAMBaBCEAAGAtghAAALAWQQgAAFiLIAQAAKxFEAIAANYiCAEAAGsRhAAAgLUIQgAAwFoEIQAAYC2CEAAAsBZBCAAAWIsgBAAArEUQAgAA1iIIAQAAaxGEAACAtQhCAADAWgQhAABgLYIQAACwFkEIAABYiyAEAACsRRACAADWIggBAABrEYQAAIC1CEIAAMBaBCEAAGAtghAAALAWQQgAAFiLIAQAAKxFEAIAANYiCAEAAGsRhAAAgLUIQgAAwFoeD0ILFixQVFSUAgICFBMTo8zMzHP2Ly4u1rRp0xQZGSl/f39deumlSk9Pr6NqAQBAQ+LjyZ0vX75cEydO1IIFC9S7d2+9+OKLGjhwoLZv365LLrmk3HWGDx+uH3/8UYsWLdJll12m/Px8nT59uo4rBwAADYHDGGM8tfO4uDj17NlTaWlpzrYuXbpo6NChSk1Ndev/3nvv6fbbb9fu3bvVtGnTau2zqKhIoaGhKiwsVEhISLVrBwAAdae2vr89dmrs5MmT2rx5sxITE13aExMTtWHDhnLXWbNmjWJjYzVnzhy1bt1aHTt21OTJk/Xzzz9XuJ/i4mIVFRW5vAAAACQPnhorKChQSUmJwsPDXdrDw8OVl5dX7jq7d+/WZ599poCAAK1atUoFBQWaMGGCDh06VOF1QqmpqZo5c2aN1w8AAOo/j18s7XA4XN4bY9zaypSWlsrhcGjZsmXq1auXBg0apLlz52rJkiUVzgpNnTpVhYWFzte+fftq/BgAAED95LEZoWbNmsnb29tt9ic/P99tlqhMRESEWrdurdDQUGdbly5dZIzR/v371aFDB7d1/P395e/vX7PFAwCABsFjM0J+fn6KiYlRRkaGS3tGRoYSEhLKXad37946cOCAjh496mz77rvv5OXlpTZt2tRqvQAAoOHx6KmxlJQUvfLKK0pPT9eOHTs0adIk5eTkKDk5WdKZ01pJSUnO/iNHjlRYWJjGjh2r7du369NPP9XDDz+su+++W4GBgZ46DAAAUE959DlCI0aM0MGDBzVr1izl5uYqOjpaa9euVWRkpCQpNzdXOTk5zv6/+tWvlJGRoQceeECxsbEKCwvT8OHDNXv2bE8dAgAAqMc8+hwhT+A5QgAA1D8N7jlCAAAAnkYQAgAA1iIIAQAAaxGEAACAtQhCAADAWgQhAABgLYIQAACwFkEIAABYiyAEAACsRRACAADWIggBAABrEYQAAIC1CEIAAMBaBCEAAGAtghAAALAWQQgAAFiLIAQAAKxFEAIAANaqVhDat2+f9u/f73y/ceNGTZw4US+99FKNFQYAAFDbqhWERo4cqY8++kiSlJeXpwEDBmjjxo167LHHNGvWrBotEAAAoLZUKwh9/fXX6tWrlyTp73//u6Kjo7Vhwwa9+uqrWrJkSU3WBwAAUGuqFYROnTolf39/SdIHH3ygm2++WZLUuXNn5ebm1lx1AAAAtahaQahbt25auHChMjMzlZGRoRtvvFGSdODAAYWFhdVogQAAALWlWkHoySef1Isvvqhrr71Wd9xxh3r06CFJWrNmjfOUGQAAwMXOYYwx1VmxpKRERUVFatKkibNt7969CgoKUosWLWqswJpWVFSk0NBQFRYWKiQkxNPlAACASqit7+9qzQj9/PPPKi4udoag7OxsPfvss/r2228v6hAEAADwS9UKQrfccouWLl0qSTp8+LDi4uL0zDPPaOjQoUpLS6vRAgEAAGpLtYLQli1b1KdPH0nSG2+8ofDwcGVnZ2vp0qWaN29ejRYIAABQW6oVhI4fP65GjRpJktatW6ff/OY38vLy0lVXXaXs7OwaLRAAAKC2VCsIXXbZZVq9erX27dun999/X4mJiZKk/Px8LkAGAAD1RrWC0OOPP67JkyerXbt26tWrl+Lj4yWdmR264oorarRAAACA2lLt2+fz8vKUm5urHj16yMvrTJ7auHGjQkJC1Llz5xotsiZx+zwAAPVPbX1/+1R3xZYtW6ply5bav3+/HA6HWrduzcMUAQBAvVKtU2OlpaWaNWuWQkNDFRkZqUsuuUSNGzfWE088odLS0pquEQAAoFZUa0Zo2rRpWrRokf785z+rd+/eMsZo/fr1mjFjhk6cOKE//vGPNV0nAABAjavWNUKtWrXSwoULnb86X+att97ShAkT9MMPP9RYgTWNa4QAAKh/Lqqf2Dh06FC5F0R37txZhw4duuCiAAAA6kK1glCPHj30wgsvuLW/8MIL6t69+wUXBQAAUBeqdY3QnDlzNHjwYH3wwQeKj4+Xw+HQhg0btG/fPq1du7amawQAAKgV1ZoR6tu3r7777jvdeuutOnz4sA4dOqTf/OY3+uabb7R48eKarhEAAKBWVPuBiuXZtm2bevbsqZKSkpraZI3jYmkAAOqfi+piaQAAgIaAIAQAAKxFEAIAANaq0l1jv/nNb865/PDhwxdSCwAAQJ2qUhAKDQ097/KkpKQLKggAAKCuVCkIcWs8AABoSLhGCAAAWIsgBAAArEUQAgAA1iIIAQAAaxGEAACAtQhCAADAWgQhAABgLYIQAACwFkEIAABYiyAEAACsRRACAADWIggBAABrEYQAAIC1CEIAAMBaBCEAAGAtghAAALCWx4PQggULFBUVpYCAAMXExCgzM7NS661fv14+Pj66/PLLa7dAAADQYHk0CC1fvlwTJ07UtGnTlJWVpT59+mjgwIHKyck553qFhYVKSkpS//7966hSAADQEDmMMcZTO4+Li1PPnj2VlpbmbOvSpYuGDh2q1NTUCte7/fbb1aFDB3l7e2v16tXaunVrpfdZVFSk0NBQFRYWKiQk5ELKBwAAdaS2vr89NiN08uRJbd68WYmJiS7tiYmJ2rBhQ4XrLV68WLt27dL06dMrtZ/i4mIVFRW5vAAAACQPBqGCggKVlJQoPDzcpT08PFx5eXnlrvP9999rypQpWrZsmXx8fCq1n9TUVIWGhjpfbdu2veDaAQBAw+Dxi6UdDofLe2OMW5sklZSUaOTIkZo5c6Y6duxY6e1PnTpVhYWFzte+ffsuuGYAANAwVG5apRY0a9ZM3t7ebrM/+fn5brNEknTkyBFt2rRJWVlZuv/++yVJpaWlMsbIx8dH69at03XXXee2nr+/v/z9/WvnIAAAQL3msRkhPz8/xcTEKCMjw6U9IyNDCQkJbv1DQkL01VdfaevWrc5XcnKyOnXqpK1btyouLq6uSgcAAA2Ex2aEJCklJUWjRo1SbGys4uPj9dJLLyknJ0fJycmSzpzW+uGHH7R06VJ5eXkpOjraZf0WLVooICDArR0AAKAyPBqERowYoYMHD2rWrFnKzc1VdHS01q5dq8jISElSbm7ueZ8pBAAAUF0efY6QJ/AcIQAA6p8G9xwhAAAATyMIAQAAaxGEAACAtQhCAADAWgQhAABgLYIQAACwFkEIAABYiyAEAACsRRACAADWIggBAABrEYQAAIC1CEIAAMBaBCEAAGAtghAAALAWQQgAAFiLIAQAAKxFEAIAANYiCAEAAGsRhAAAgLUIQgAAwFoEIQAAYC2CEAAAsBZBCAAAWIsgBAAArEUQAgAA1iIIAQAAaxGEAACAtQhCAADAWgQhAABgLYIQAACwFkEIAABYiyAEAACsRRACAADWIggBAABrEYQAAIC1CEIAAMBaBCEAAGAtghAAALAWQQgAAFiLIAQAAKxFEAIAANYiCAEAAGsRhAAAgLUIQgAAwFoEIQAAYC2CEAAAsBZBCAAAWIsgBAAArEUQAgAA1iIIAQAAaxGEAACAtQhCAADAWgQhAABgLYIQAACwFkEIAABYiyAEAACsRRACAADWIggBAABrEYQAAIC1CEIAAMBaBCEAAGAtghAAALAWQQgAAFjL40FowYIFioqKUkBAgGJiYpSZmVlh35UrV2rAgAFq3ry5QkJCFB8fr/fff78OqwUAAA2JR4PQ8uXLNXHiRE2bNk1ZWVnq06ePBg4cqJycnHL7f/rppxowYIDWrl2rzZs3q1+/fhoyZIiysrLquHIAANAQOIwxxlM7j4uLU8+ePZWWluZs69Kli4YOHarU1NRKbaNbt24aMWKEHn/88Ur1LyoqUmhoqAoLCxUSElKtugEAQN2qre9vj80InTx5Ups3b1ZiYqJLe2JiojZs2FCpbZSWlurIkSNq2rRphX2Ki4tVVFTk8gIAAJA8GIQKCgpUUlKi8PBwl/bw8HDl5eVVahvPPPOMjh07puHDh1fYJzU1VaGhoc5X27ZtL6huAADQcHj8YmmHw+Hy3hjj1lae1157TTNmzNDy5cvVokWLCvtNnTpVhYWFzte+ffsuuGYAANAw+Hhqx82aNZO3t7fb7E9+fr7bLNHZli9frnHjxmnFihW6/vrrz9nX399f/v7+F1wvAABoeDw2I+Tn56eYmBhlZGS4tGdkZCghIaHC9V577TWNGTNGr776qgYPHlzbZQIAgAbMYzNCkpSSkqJRo0YpNjZW8fHxeumll5STk6Pk5GRJZ05r/fDDD1q6dKmkMyEoKSlJzz33nK666irnbFJgYKBCQ0M9dhwAAKB+8mgQGjFihA4ePKhZs2YpNzdX0dHRWrt2rSIjIyVJubm5Ls8UevHFF3X69Gndd999uu+++5zto0eP1pIlS+q6fAAAUM959DlCnsBzhAAAqH8a3HOEAAAAPI0gBAAArEUQAgAA1iIIAQAAaxGEAACAtQhCAADAWgQhAABgLYIQAACwFkEIAABYiyAEAACsRRACAADWIggBAABrEYQAAIC1CEIAAMBaBCEAAGAtghAAALAWQQgAAFiLIAQAAKxFEAIAANYiCAEAAGsRhAAAgLUIQgAAwFoEIQAAYC2CEAAAsBZBCAAAWIsgBAAArEUQAgAA1iIIAQAAaxGEAACAtQhCAADAWgQhAABgLYIQAACwFkEIAABYiyAEAACsRRACAADWIggBAABrEYQAAIC1CEIAAMBaBCEAAGAtghAAALAWQQgAAFiLIAQAAKxFEAIAANYiCAEAAGsRhAAAgLUIQgAAwFoEIQAAYC2CEAAAsBZBCAAAWIsgBAAArEUQAgAA1iIIAQAAaxGEAACAtQhCAADAWgQhAABgLYIQAACwFkEIAABYiyAEAACsRRACAADWIggBAABrEYQAAIC1CEIAAMBaHg9CCxYsUFRUlAICAhQTE6PMzMxz9v/kk08UExOjgIAAtW/fXgsXLqyjSgEAQEPj0SC0fPlyTZw4UdOmTVNWVpb69OmjgQMHKicnp9z+e/bs0aBBg9SnTx9lZWXpscce04MPPqg333yzjisHAAANgcMYYzy187i4OPXs2VNpaWnOti5dumjo0KFKTU116//oo49qzZo12rFjh7MtOTlZ27Zt0+eff16pfRYVFSk0NFSFhYUKCQm58IMAAAC1rra+vz02I3Ty5Elt3rxZiYmJLu2JiYnasGFDuet8/vnnbv1vuOEGbdq0SadOnaq1WgEAQMPk46kdFxQUqKSkROHh4S7t4eHhysvLK3edvLy8cvufPn1aBQUFioiIcFunuLhYxcXFzveFhYWSziRLAABQP5R9b9f0iSyPBaEyDofD5b0xxq3tfP3Lay+TmpqqmTNnurW3bdu2qqUCAAAPO3jwoEJDQ2tsex4LQs2aNZO3t7fb7E9+fr7brE+Zli1bltvfx8dHYWFh5a4zdepUpaSkON8fPnxYkZGRysnJqdE/SFRPUVGR2rZtq3379nHNlocxFhcPxuLiwVhcPAoLC3XJJZeoadOmNbpdjwUhPz8/xcTEKCMjQ7feequzPSMjQ7fccku568THx+sf//iHS9u6desUGxsrX1/fctfx9/eXv7+/W3toaCgf6otISEgI43GRYCwuHozFxYOxuHh4edXs5c0evX0+JSVFr7zyitLT07Vjxw5NmjRJOTk5Sk5OlnRmNicpKcnZPzk5WdnZ2UpJSdGOHTuUnp6uRYsWafLkyZ46BAAAUI959BqhESNG6ODBg5o1a5Zyc3MVHR2ttWvXKjIyUpKUm5vr8kyhqKgorV27VpMmTdL8+fPVqlUrzZs3T8OGDfPUIQAAgHrM4xdLT5gwQRMmTCh32ZIlS9za+vbtqy1btlR7f/7+/po+fXq5p8tQ9xiPiwdjcfFgLC4ejMXFo7bGwqMPVAQAAPAkj//WGAAAgKcQhAAAgLUIQgAAwFoEIQAAYK0GGYQWLFigqKgoBQQEKCYmRpmZmefs/8knnygmJkYBAQFq3769Fi5cWEeVNnxVGYuVK1dqwIABat68uUJCQhQfH6/333+/Dqtt+Kr6d6PM+vXr5ePjo8svv7x2C7RIVceiuLhY06ZNU2RkpPz9/XXppZcqPT29jqpt2Ko6FsuWLVOPHj0UFBSkiIgIjR07VgcPHqyjahuuTz/9VEOGDFGrVq3kcDi0evXq865TI9/fpoF5/fXXja+vr3n55ZfN9u3bzUMPPWSCg4NNdnZ2uf13795tgoKCzEMPPWS2b99uXn75ZePr62veeOONOq684anqWDz00EPmySefNBs3bjTfffedmTp1qvH19TVbtmyp48obpqqOR5nDhw+b9u3bm8TERNOjR4+6KbaBq85Y3HzzzSYuLs5kZGSYPXv2mH/9619m/fr1dVh1w1TVscjMzDReXl7mueeeM7t37zaZmZmmW7duZujQoXVcecOzdu1aM23aNPPmm28aSWbVqlXn7F9T398NLgj16tXLJCcnu7R17tzZTJkypdz+jzzyiOncubNL2z333GOuuuqqWqvRFlUdi/J07drVzJw5s6ZLs1J1x2PEiBHm97//vZk+fTpBqIZUdSzeffddExoaag4ePFgX5VmlqmPx1FNPmfbt27u0zZs3z7Rp06bWarRRZYJQTX1/N6hTYydPntTmzZuVmJjo0p6YmKgNGzaUu87nn3/u1v+GG27Qpk2bdOrUqVqrtaGrzlicrbS0VEeOHKnxH9izUXXHY/Hixdq1a5emT59e2yVaozpjsWbNGsXGxmrOnDlq3bq1OnbsqMmTJ+vnn3+ui5IbrOqMRUJCgvbv36+1a9fKGKMff/xRb7zxhgYPHlwXJeMXaur72+NPlq5JBQUFKikpcfv1+vDwcLdfrS+Tl5dXbv/Tp0+roKBAERERtVZvQ1adsTjbM888o2PHjmn48OG1UaJVqjMe33//vaZMmaLMzEz5+DSofyo8qjpjsXv3bn322WcKCAjQqlWrVFBQoAkTJujQoUNcJ3QBqjMWCQkJWrZsmUaMGKETJ07o9OnTuvnmm/X888/XRcn4hZr6/m5QM0JlHA6Hy3tjjFvb+fqX146qq+pYlHnttdc0Y8YMLV++XC1atKit8qxT2fEoKSnRyJEjNXPmTHXs2LGuyrNKVf5ulJaWyuFwaNmyZerVq5cGDRqkuXPnasmSJcwK1YCqjMX27dv14IMP6vHHH9fmzZv13nvvac+ePc4fC0fdqonv7wb1v3nNmjWTt7e3W5LPz893S41lWrZsWW5/Hx8fhYWF1VqtDV11xqLM8uXLNW7cOK1YsULXX399bZZpjaqOx5EjR7Rp0yZlZWXp/vvvl3Tmy9gYIx8fH61bt07XXXddndTe0FTn70ZERIRat26t0NBQZ1uXLl1kjNH+/fvVoUOHWq25oarOWKSmpqp37956+OGHJUndu3dXcHCw+vTpo9mzZ3MWoQ7V1Pd3g5oR8vPzU0xMjDIyMlzaMzIylJCQUO468fHxbv3XrVun2NhY+fr61lqtDV11xkI6MxM0ZswYvfrqq5xzr0FVHY+QkBB99dVX2rp1q/OVnJysTp06aevWrYqLi6ur0huc6vzd6N27tw4cOKCjR48627777jt5eXmpTZs2tVpvQ1adsTh+/Li8vFy/Or29vSX9/9kI1I0a+/6u0qXV9UDZrZCLFi0y27dvNxMnTjTBwcFm7969xhhjpkyZYkaNGuXsX3b73aRJk8z27dvNokWLuH2+hlR1LF599VXj4+Nj5s+fb3Jzc52vw4cPe+oQGpSqjsfZuGus5lR1LI4cOWLatGljbrvtNvPNN9+YTz75xHTo0MGMHz/eU4fQYFR1LBYvXmx8fHzMggULzK5du8xnn31mYmNjTa9evTx1CA3GkSNHTFZWlsnKyjKSzNy5c01WVpbzUQa19f3d4IKQMcbMnz/fREZGGj8/P9OzZ0/zySefOJeNHj3a9O3b16X/xx9/bK644grj5+dn2rVrZ9LS0uq44oarKmPRt29fI8ntNXr06LovvIGq6t+NXyII1ayqjsWOHTvM9ddfbwIDA02bNm1MSkqKOX78eB1X3TBVdSzmzZtnunbtagIDA01ERIS58847zf79++u46obno48+Oud3QG19fzuMYS4PAADYqUFdIwQAAFAVBCEAAGAtghAAALAWQQgAAFiLIAQAAKxFEAIAANYiCAEAAGsRhABYyeFwaPXq1Z4uA4CHEYQA1LkxY8bI4XC4vW688UZPlwbAMg3q1+cB1B833nijFi9e7NLm7+/voWoA2IoZIQAe4e/vr5YtW7q8mjRpIunMaau0tDQNHDhQgYGBioqK0ooVK1zW/+qrr3TdddcpMDBQYWFh+u1vf+vy6+ySlJ6erm7dusnf318RERG6//77XZYXFBTo1ltvVVBQkDp06KA1a9Y4l/3nP//RnXfeqebNmyswMFAdOnRwC24A6j+CEICL0h/+8AcNGzZM27Zt01133aU77rhDO3bskCQdP35cN954o5o0aaIvv/xSK1as0AcffOASdNLS0nTffffpt7/9rb766iutWbNGl112mcs+Zs6cqeHDh+vf//63Bg0apDvvvFOHDh1y7n/79u169913tWPHDqWlpalZs2Z19wcAoG5c8M/FAkAVjR492nh7e5vg4GCX16xZs4wxxkgyycnJLuvExcWZe++91xhjzEsvvWSaNGlijh496lz+zjvvGC8vL5OXl2eMMaZVq1Zm2rRpFdYgyfz+9793vj969KhxOBzm3XffNcYYM2TIEDN27NiaOWAAFy2uEQLgEf369VNaWppLW9OmTZ3/HR8f77IsPj5eW7dulSTt2LFDPXr0UHBwsHN57969VVpaqm+//VYOh0MHDhxQ//79z1lD9+7dnf8dHBysRo0aKT8/X5J07733atiwYdqyZYsSExM1dOhQJSQkVOtYAVy8CEIAPCI4ONjtVNX5OBwOSZIxxvnf5fUJDAys1PZ8fX3d1i0tLZUkDRw4UNnZ2XrnnXf0wQcfqH///rrvvvv09NNPV6lmABc3rhECcFH64osv3N537txZktS1a1dt3bpVx44dcy5fv369vLy81LFjRzVq1Ejt2rXThx9+eEE1NG/eXGPGjNHf/vY3Pfvss3rppZcuaHsALj7MCAHwiOLiYuXl5bm0+fj4OC9IXrFihWJjY3X11Vdr2bJl2rhxoxYtWiRJuvPOOzV9+nSNHj1aM2bM0E8//aQHHnhAo0aNUnh4uCRpxowZSk5OVosWLTRw4EAdOXJE69ev1wMPPFCp+h5//HHFxMSoW7duKi4u1ttvv60uXbrU4J8AgIsBQQiAR7z33nuKiIhwaevUqZN27twp6cwdXa+//romTJigli1batmyZerataskKSgoSO+//74eeughXXnllQoKCtKwYcM0d+5c57ZGjx6tEydO6H/+5380efJkNWvWTLfddlul6/Pz89PUqVO1d+9eBQYGqk+fPnr99ddr4MgBXEwcxhjj6SIA4JccDodWrVqloUOHeroUAA0c1wgBAABrEYQAAIC1uEYIwEWHM/YA6gozQgAAwFoEIQAAYC2CEAAAsBZBCAAAWIsgBAAArEUQAgAA1iIIAQAAaxGEAACAtQhCAADAWv8H/ybPZSF9fRYAAAAASUVORK5CYII=",
+            "text/plain": [
+              "<Figure size 640x480 with 1 Axes>"
+            ]
+          },
+          "metadata": {},
+          "output_type": "display_data"
+        }
+      ],
+      "source": [
+        "plt.title(\"Train Loss vs. Validation Loss\")\n",
+        "plt.xlabel(\"Epochs\")\n",
+        "plt.ylabel(\"Loss\")\n",
+        "\n",
+        "plt.plot(range(EPOCHS), train_losses, label=\"Train Loss\")\n",
+        "plt.plot(range(EPOCHS), val_losses, label=\"Val Loss\")\n",
+        "\n",
+        "plt.legend()"
+      ]
+    },
+    {
+      "cell_type": "code",
+      "execution_count": null,
+      "id": "e6f47116-c4d1-4dfb-a13c-e9fe2bf9f52d",
+      "metadata": {},
+      "outputs": [],
+      "source": [
+        "_l"
+      ]
+    }
+  ],
+  "metadata": {
+    "kernelspec": {
+      "display_name": "deeplearning:Python",
+      "language": "python",
+      "name": "conda-env-deeplearning-py"
+    },
+    "language_info": {
+      "codemirror_mode": {
+        "name": "ipython",
+        "version": 3
+      },
+      "file_extension": ".py",
+      "mimetype": "text/x-python",
+      "name": "python",
+      "nbconvert_exporter": "python",
+      "pygments_lexer": "ipython3",
+      "version": "3.9.16"
+    }
   },
-  {
-   "cell_type": "code",
-<<<<<<< HEAD
-   "execution_count": 1,
-=======
-   "execution_count": 26,
->>>>>>> 6e2a993c
-   "id": "9b302ee7",
-   "metadata": {
-    "tags": []
-   },
-   "outputs": [],
-   "source": [
-    "import torch\n",
-    "from torch.utils.data import DataLoader\n",
-    "from torch.optim.lr_scheduler import MultiStepLR\n",
-    "import torchvision\n",
-    "import matplotlib.pyplot as plt\n",
-    "import dataset\n",
-    "from model import ResNet18YOLOv1\n",
-    "from loss import YOLOv1Loss\n",
-    "from tqdm import tqdm"
-   ]
-  },
-  {
-   "cell_type": "markdown",
-   "id": "4ecbed67-d7f8-4c72-9cfa-429f38b82556",
-   "metadata": {
-    "tags": []
-   },
-   "source": [
-    "# About\n",
-    "This is an implementation of YOLOv1 from ***You Only Look Once: Unified, Real-Time Object Detection by Joseph Redmon, Santosh Divvala, Ross Girshick, and Ali Firhadi.*** Object detection is figuring out what objects are in an image and where they are. Another way to look at this problem is how can we write a computer program that draws bounding boxes around objects and predicts what kind of objects they are. YOLO solves this problem and does it super fast, like state of the art fast!\n",
-    "\n",
-    "Let's talk about R-CNN, the predecessor to YOLO. It proposed regions, ran a classifier on every region, and did some post-processing to produce the final result. In simple language this translates to:\n",
-    "1. Lemme draw a lot of bounding boxes where I think objects are\n",
-    "2. Lemme figure out what are in the bounding boxes I drew\n",
-    "3. Ok, I drew too many bounding boxes, lemme remove most of them and keep the important ones\n",
-    "\n",
-    "This is a lot of steps. What YOLO does instead is ***unified detection***. Unified detection combines the different components of object detection (where are the objects and what kind of objects are they) into one Convolutional Neural Network. You give it an image and in one swoop, it tells you exactly that.\n",
-    "\n",
-    "Here's how it does it:\n",
-    "1. Divide the image into a SxS grid\n",
-    "2. Each cell in the grid predicts B bounding boxes and C class probabilities (what it thinks the object is)\n",
-    "\n",
-    "We represent bounding boxes with 5 numbers: x, y, w, h, p.\n",
-    "- (x, y): center of the bounding box\n",
-    "- w: width\n",
-    "- h: height\n",
-    "- p: confidence (a measure of how confident we are that this box captures an object and matches the ground truth)\n",
-    "\n",
-    "Accordingly, YOLOv1 produces a SxSx(5B+C) tensor. Each cell predicts B bounding boxes, how do we choose which one is the \"true\" predictor? How do we measure how good our bounding box and classification predictions are? \n",
-    "\n",
-    "We check which bounding box has the greatest overlap (IOU: Intersection Over Union) with the ground truth and choose that one as a predictor. We use this loss function to measure the \"goodness\" of our predictions:\n",
-    "\n",
-    "![yolo loss function](https://i.stack.imgur.com/IddFu.png)\n",
-    "\n",
-    "On a high level, it is the squared error between our prediction and the ground truth. "
-   ]
-  },
-  {
-   "cell_type": "markdown",
-   "id": "2189430c-7b31-498f-8498-e5254ba79dc4",
-   "metadata": {
-    "tags": []
-   },
-   "source": [
-    "# PASCAL VOC 2007 Dataset"
-   ]
-  },
-  {
-   "cell_type": "markdown",
-   "id": "9ff97fac-bdec-4ce3-b2d6-a4d6a7945642",
-   "metadata": {},
-   "source": [
-    "PASCAL VOC Detection Dataset contains annotated images with 20 labelled classes and bounding boxes. There are 2,501 images in the training set, 2,510 images in the validation set, and 4,952 images in the test set."
-   ]
-  },
-  {
-   "cell_type": "code",
-<<<<<<< HEAD
-   "execution_count": 2,
-=======
-   "execution_count": 27,
->>>>>>> 6e2a993c
-   "id": "5525f8a3-d645-45ea-b44c-9f1ca9ab6c9b",
-   "metadata": {
-    "tags": []
-   },
-   "outputs": [],
-   "source": [
-    "# original dataset\n",
-    "pascal_voc_train = torchvision.datasets.VOCDetection(\n",
-    "    root=\"data\",\n",
-    "    year=\"2007\",\n",
-    "    image_set=\"train\",\n",
-    "    download=False\n",
-    ")\n",
-    "\n",
-    "pascal_voc_val = torchvision.datasets.VOCDetection(\n",
-    "    root=\"data\",\n",
-    "    year=\"2007\",\n",
-    "    image_set=\"val\",\n",
-    "    download=False\n",
-    ")\n",
-    "\n",
-    "pascal_voc_test = torchvision.datasets.VOCDetection(\n",
-    "    root=\"data\",\n",
-    "    year=\"2007\",\n",
-    "    image_set=\"test\",\n",
-    "    download=False\n",
-    ")"
-   ]
-  },
-  {
-   "cell_type": "code",
-<<<<<<< HEAD
-   "execution_count": 3,
-=======
-   "execution_count": 28,
->>>>>>> 6e2a993c
-   "id": "11520045",
-   "metadata": {
-    "tags": []
-   },
-   "outputs": [
-    {
-     "name": "stdout",
-     "output_type": "stream",
-     "text": [
-      "TRANSFORMING PASCAL VOC\n",
-      "TRANSFORMING PASCAL VOC\n",
-      "TRANSFORMING PASCAL VOC\n"
-     ]
-    }
-   ],
-   "source": [
-    "# augment dataset for YOLOv1: resize and normalize image and convert bounding boxes from annotations to tensors\n",
-    "voc_train = dataset.PascalVOC(pascal_voc=pascal_voc_train)\n",
-    "voc_val = dataset.PascalVOC(pascal_voc=pascal_voc_val)\n",
-    "voc_test = dataset.PascalVOC(pascal_voc=pascal_voc_test)"
-   ]
-  },
-  {
-   "cell_type": "code",
-<<<<<<< HEAD
-   "execution_count": 4,
-=======
-   "execution_count": 29,
->>>>>>> 6e2a993c
-   "id": "1abb4f1f",
-   "metadata": {
-    "tags": []
-   },
-   "outputs": [],
-   "source": [
-    "BATCH_SIZE = 64"
-   ]
-  },
-  {
-   "cell_type": "code",
-<<<<<<< HEAD
-   "execution_count": 5,
-=======
-   "execution_count": 30,
->>>>>>> 6e2a993c
-   "id": "a8674b35",
-   "metadata": {
-    "tags": []
-   },
-   "outputs": [],
-   "source": [
-    "# train_dataloader = DataLoader(voc_train, batch_size=BATCH_SIZE, shuffle=True)\n",
-    "# val_dataloader = DataLoader(voc_val, batch_size=BATCH_SIZE, shuffle=True)\n",
-    "# test_dataloader = DataLoader(voc_test, batch_size=BATCH_SIZE, shuffle=True)\n",
-    "\n",
-    "train_dataloader = DataLoader(voc_train, batch_size=BATCH_SIZE, shuffle=False)\n",
-    "val_dataloader = DataLoader(voc_val, batch_size=BATCH_SIZE, shuffle=False)\n",
-    "test_dataloader = DataLoader(voc_test, batch_size=BATCH_SIZE, shuffle=False)"
-   ]
-  },
-  {
-   "cell_type": "markdown",
-   "id": "b831392b-941b-4c64-86fa-a23bf3c558f5",
-   "metadata": {
-    "tags": []
-   },
-   "source": [
-    "# Training"
-   ]
-  },
-  {
-   "cell_type": "markdown",
-   "id": "bf5f716d-75e5-4367-9fdf-fe1843843bd5",
-   "metadata": {
-    "tags": []
-   },
-   "source": [
-    "## Device"
-   ]
-  },
-  {
-   "cell_type": "code",
-<<<<<<< HEAD
-   "execution_count": 6,
-=======
-   "execution_count": 31,
->>>>>>> 6e2a993c
-   "id": "5c323bd4-63e6-441d-bd8e-65b404122ba3",
-   "metadata": {
-    "tags": []
-   },
-   "outputs": [
-    {
-     "data": {
-      "text/plain": [
-       "device(type='cuda')"
-      ]
-     },
-<<<<<<< HEAD
-     "execution_count": 6,
-=======
-     "execution_count": 31,
->>>>>>> 6e2a993c
-     "metadata": {},
-     "output_type": "execute_result"
-    }
-   ],
-   "source": [
-    "DEVICE = \"cpu\"\n",
-    "\n",
-    "if torch.cuda.is_available():\n",
-    "    DEVICE = torch.device(\"cuda\")\n",
-    "if torch.backends.mps.is_available() and torch.backends.mps.is_built():\n",
-    "    DEVICE = torch.device(\"mps\")\n",
-    "\n",
-    "DEVICE"
-   ]
-  },
-  {
-   "cell_type": "markdown",
-   "id": "5065e90d-ef48-4244-92e9-2553e44518ce",
-   "metadata": {
-    "tags": []
-   },
-   "source": [
-    "## Hyperparameters\n",
-    "- S: dimensions of SxS grid\n",
-    "- B: number of bounding boxes predicted per cell\n",
-    "- C: number of classes"
-   ]
-  },
-  {
-   "cell_type": "code",
-<<<<<<< HEAD
-   "execution_count": 7,
-=======
-   "execution_count": 32,
->>>>>>> 6e2a993c
-   "id": "2f9313e8-6e96-4d4a-8dd6-98d56df27ad4",
-   "metadata": {
-    "tags": []
-   },
-   "outputs": [],
-   "source": [
-    "S = 7\n",
-    "B = 2\n",
-    "C = 20\n",
-    "lambda_coord = 5.0\n",
-    "lambda_noobj = 0.5"
-   ]
-  },
-  {
-   "cell_type": "markdown",
-   "id": "254ef8df-55aa-4f2d-8a6b-805f5ed1b276",
-   "metadata": {
-    "tags": []
-   },
-   "source": [
-    "## Model\n",
-    "ResNet18 convolutional layers pretrained on ImageNet with 2 feedforward layers outputting a (N x S x S x (5B + C)) tensor."
-   ]
-  },
-  {
-   "cell_type": "code",
-<<<<<<< HEAD
-   "execution_count": 81,
-=======
-   "execution_count": 33,
->>>>>>> 6e2a993c
-   "id": "8400c085-8bac-4b61-b13d-3b100a6f7c17",
-   "metadata": {
-    "tags": []
-   },
-   "outputs": [],
-   "source": [
-    "yolo = ResNet18YOLOv1(S=S, B=B, C=C).to(DEVICE)"
-   ]
-  },
-  {
-   "cell_type": "markdown",
-   "id": "45afc591-7cce-4066-903d-60e436c74b58",
-   "metadata": {
-    "tags": []
-   },
-   "source": [
-    "## Loss + Optimizer\n",
-    "![yolo loss function](https://i.stack.imgur.com/IddFu.png)\n",
-    "\n",
-    "We use stochastic gradient descent with a learning rate of 1e-3, weight decay (L2 regularization) of 0.0005, and momentum of 0.9."
-   ]
-  },
-  {
-   "cell_type": "code",
-<<<<<<< HEAD
-   "execution_count": 82,
-=======
-   "execution_count": 34,
->>>>>>> 6e2a993c
-   "id": "d36287be-210a-452c-bf59-3874c2cb6681",
-   "metadata": {
-    "tags": []
-   },
-   "outputs": [],
-   "source": [
-    "yolo_loss = YOLOv1Loss(S=S, B=B, C=C, lambda_coord=lambda_coord, lambda_noobj=lambda_noobj)"
-   ]
-  },
-  {
-   "cell_type": "markdown",
-   "id": "8cbbfadb-3e8d-468e-9695-0e6b67b65f20",
-   "metadata": {},
-   "source": [
-    "## Train\n",
-    "Train model with a learning rate of 1e-3 for the first few epochs, raise learning rate to 1e-2 and train for 75 epochs, then lower to 1e-3 for 30 epochs, and finally 1e-4 for 30 epochs.\n",
-    "\n",
-    "We train the network for about 135 epochs."
-   ]
-  },
-  {
-   "cell_type": "code",
-<<<<<<< HEAD
-   "execution_count": 83,
-=======
-   "execution_count": 35,
->>>>>>> 6e2a993c
-   "id": "cc42c578-7fd1-462a-b415-c45d8529573e",
-   "metadata": {
-    "tags": []
-   },
-   "outputs": [],
-   "source": [
-    "def evaluate_loss(model, criterion, dataloader):\n",
-    "    total_loss = 0\n",
-    "    model.eval()\n",
-    "    \n",
-    "    with torch.no_grad():\n",
-    "        for X, Y in dataloader:\n",
-    "            X = X.to(DEVICE)\n",
-    "            Y = Y.to(DEVICE)\n",
-    "\n",
-    "            pred = model(X)\n",
-    "            loss = criterion(pred, Y)\n",
-    "            total_loss += loss.item()\n",
-    "            \n",
-    "    N = len(dataloader)\n",
-    "    # loss = total_loss / N\n",
-    "    loss = total_loss\n",
-    "    \n",
-    "    return loss"
-   ]
-  },
-  {
-   "cell_type": "code",
-<<<<<<< HEAD
-   "execution_count": 84,
-   "id": "26b23b0f-572b-414f-a1e6-c5e3a822fc8a",
-=======
-   "execution_count": 36,
-   "id": "e95cd065-6e67-4363-b8ad-cd0c5d9831d4",
->>>>>>> 6e2a993c
-   "metadata": {
-    "tags": []
-   },
-   "outputs": [],
-   "source": [
-    "torch.cuda.empty_cache()"
-   ]
-  },
-  {
-   "cell_type": "code",
-<<<<<<< HEAD
-   "execution_count": 102,
-=======
-   "execution_count": 37,
->>>>>>> 6e2a993c
-   "id": "da10513c-17e8-473b-925b-8916ddaeb8d8",
-   "metadata": {
-    "tags": []
-   },
-   "outputs": [],
-   "source": [
-<<<<<<< HEAD
-    "FIRST_EPOCHS = 3\n",
-    "EPOCHS = 100\n",
-=======
-    "EPOCHS = 135\n",
->>>>>>> 6e2a993c
-    "MOMENTUM = 0.9\n",
-    "WEIGHT_DECAY = 0.0005\n",
-    "\n",
-    "def train_yolo(model, criterion, train_dataloader, val_dataloader):\n",
-    "    pre_optimizer = torch.optim.SGD(model.parameters(), lr=1e-3, weight_decay=WEIGHT_DECAY, momentum=MOMENTUM)\n",
-    "    optimizer = torch.optim.SGD(model.parameters(), lr=1e-3, weight_decay=WEIGHT_DECAY, momentum=MOMENTUM)\n",
-<<<<<<< HEAD
-    "    # optimizer = torch.optim.Adam(model.parameters(), lr=1e-3, weight_decay=WEIGHT_DECAY)\n",
-    "    # scheduler = MultiStepLR(optimizer,\n",
-    "    #                         milestones=[3, 6],\n",
-    "    #                         gamma=0.1)\n",
-=======
-    "    scheduler = MultiStepLR(optimizer,\n",
-    "                            milestones=[75, 105],\n",
-    "                            gamma=0.1)\n",
->>>>>>> 6e2a993c
-    "    \n",
-    "    train_losses = []\n",
-    "    val_losses = []\n",
-    "\n",
-    "    N = len(train_dataloader)\n",
-<<<<<<< HEAD
-    "    \n",
-    "    # pretrain lr=1e-3\n",
-    "#     for epoch in range(FIRST_EPOCHS):\n",
-    "#         model.train()\n",
-    "#         total_loss = 0\n",
-    "#         for i, (X, Y) in enumerate(tqdm(train_dataloader, leave=False, desc=f\"Pretrain Epoch [{epoch+1}/{FIRST_EPOCHS}]\")):\n",
-    "#             X = X.to(DEVICE)\n",
-    "#             Y = Y.to(DEVICE)\n",
-    "            \n",
-    "#             pred = model(X)\n",
-    "#             loss = criterion(pred, Y)\n",
-    "#             total_loss += loss.item()\n",
-    "            \n",
-    "#             # backprop\n",
-    "#             pre_optimizer.zero_grad()\n",
-    "#             loss.backward()\n",
-    "#             pre_optimizer.step()\n",
-    "        \n",
-    "#         # loss = total_loss\n",
-    "#         loss = total_loss / N\n",
-    "#         print(f\"Pretrain Epoch [{epoch+1}/{FIRST_EPOCHS}]: Train Loss={loss}\")\n",
-    "            \n",
-=======
-    "\n",
->>>>>>> 6e2a993c
-    "    # train\n",
-    "    for epoch in range(EPOCHS):\n",
-    "        model.train()\n",
-    "        total_loss = 0\n",
-    "        lr = optimizer.param_groups[0][\"lr\"]\n",
-    "        for i, (X, Y) in enumerate(tqdm(train_dataloader, leave=False, desc=f\"Epoch [{epoch+1}/{EPOCHS}]: lr={lr}\")):\n",
-    "            X = X.to(DEVICE)\n",
-    "            Y = Y.to(DEVICE)\n",
-<<<<<<< HEAD
-    "            \n",
-    "            # print(X)\n",
-    "            \n",
-=======
-    "\n",
->>>>>>> 6e2a993c
-    "            pred = model(X)\n",
-    "            \n",
-    "            # print(pred)\n",
-    "            loss = criterion(pred, Y)\n",
-    "            # print(loss)\n",
-    "            total_loss += loss.item()\n",
-    "\n",
-    "            # backprop\n",
-    "            optimizer.zero_grad()\n",
-    "            loss.backward()\n",
-    "            optimizer.step()\n",
-<<<<<<< HEAD
-    "            break\n",
-    "            \n",
-    "        # train_loss = total_loss / N\n",
-    "        train_loss = total_loss\n",
-=======
-    "\n",
-    "        train_loss = total_loss / N\n",
->>>>>>> 6e2a993c
-    "        train_losses.append(train_loss)\n",
-    "\n",
-    "        # update learning rate\n",
-<<<<<<< HEAD
-    "        # scheduler.step()\n",
-    "        \n",
-=======
-    "        scheduler.step()\n",
-    "\n",
->>>>>>> 6e2a993c
-    "        # evaluate on validation set\n",
-    "        val_loss = evaluate_loss(model, criterion, val_dataloader)\n",
-    "        val_losses.append(val_loss)\n",
-    "        \n",
-    "        print(f\"Epoch [{epoch+1}/{EPOCHS}]: Train Loss={train_loss}, Val Loss={val_loss}\")\n",
-    "    \n",
-    "    return train_losses, val_losses"
-   ]
-  },
-  {
-   "cell_type": "code",
-<<<<<<< HEAD
-   "execution_count": 103,
-=======
-   "execution_count": null,
->>>>>>> 6e2a993c
-   "id": "40116bcc-8aef-427f-8498-d0c43cc93077",
-   "metadata": {
-    "tags": []
-   },
-   "outputs": [
-    {
-<<<<<<< HEAD
-     "data": {
-      "application/vnd.jupyter.widget-view+json": {
-       "model_id": "5554d0c09d044b36a652e1f3204b10d8",
-       "version_major": 2,
-       "version_minor": 0
-      },
-      "text/plain": [
-       "Epoch [1/100]: lr=0.001:   0%|          | 0/40 [00:00<?, ?it/s]"
-      ]
-     },
-     "metadata": {},
-     "output_type": "display_data"
-=======
-     "name": "stderr",
-     "output_type": "stream",
-     "text": [
-      "                                                                        \r"
-     ]
->>>>>>> 6e2a993c
-    },
-    {
-     "name": "stdout",
-     "output_type": "stream",
-     "text": [
-<<<<<<< HEAD
-      "Epoch [1/100]: Train Loss=1.4226999282836914, Val Loss=9.295550346374512\n"
-     ]
-    },
-    {
-     "data": {
-      "application/vnd.jupyter.widget-view+json": {
-       "model_id": "da6942a8795149d48dfc3cfdaeb242d2",
-       "version_major": 2,
-       "version_minor": 0
-      },
-      "text/plain": [
-       "Epoch [2/100]: lr=0.001:   0%|          | 0/40 [00:00<?, ?it/s]"
-      ]
-     },
-     "metadata": {},
-     "output_type": "display_data"
-=======
-      "Epoch [1/135]: Train Loss=13.076026654243469, Val Loss=8.242039775848388\n"
-     ]
-    },
-    {
-     "name": "stderr",
-     "output_type": "stream",
-     "text": [
-      "                                                                        \r"
-     ]
->>>>>>> 6e2a993c
-    },
-    {
-     "name": "stdout",
-     "output_type": "stream",
-     "text": [
-<<<<<<< HEAD
-      "Epoch [2/100]: Train Loss=1.381443977355957, Val Loss=9.30438232421875\n"
-     ]
-    },
-    {
-     "data": {
-      "application/vnd.jupyter.widget-view+json": {
-       "model_id": "197da0e6fa54493a828d82fc9b1a8ab0",
-       "version_major": 2,
-       "version_minor": 0
-      },
-      "text/plain": [
-       "Epoch [3/100]: lr=0.001:   0%|          | 0/40 [00:00<?, ?it/s]"
-      ]
-     },
-     "metadata": {},
-     "output_type": "display_data"
-=======
-      "Epoch [2/135]: Train Loss=7.555111837387085, Val Loss=7.0126620650291445\n"
-     ]
-    },
-    {
-     "name": "stderr",
-     "output_type": "stream",
-     "text": [
-      "                                                                        \r"
-     ]
->>>>>>> 6e2a993c
-    },
-    {
-     "name": "stdout",
-     "output_type": "stream",
-     "text": [
-<<<<<<< HEAD
-      "Epoch [3/100]: Train Loss=1.4423173666000366, Val Loss=9.318083763122559\n"
-     ]
-    },
-    {
-     "data": {
-      "application/vnd.jupyter.widget-view+json": {
-       "model_id": "79c3fa373c2241129900d5c59beee365",
-       "version_major": 2,
-       "version_minor": 0
-      },
-      "text/plain": [
-       "Epoch [4/100]: lr=0.001:   0%|          | 0/40 [00:00<?, ?it/s]"
-      ]
-     },
-     "metadata": {},
-     "output_type": "display_data"
-=======
-      "Epoch [3/135]: Train Loss=6.330504268407822, Val Loss=6.748044264316559\n"
-     ]
-    },
-    {
-     "name": "stderr",
-     "output_type": "stream",
-     "text": [
-      "                                                                        \r"
-     ]
->>>>>>> 6e2a993c
-    },
-    {
-     "name": "stdout",
-     "output_type": "stream",
-     "text": [
-<<<<<<< HEAD
-      "Epoch [4/100]: Train Loss=1.348246693611145, Val Loss=9.326096534729004\n"
-     ]
-    },
-    {
-     "data": {
-      "application/vnd.jupyter.widget-view+json": {
-       "model_id": "e98827f4f11841c68c49578ff9cda684",
-       "version_major": 2,
-       "version_minor": 0
-      },
-      "text/plain": [
-       "Epoch [5/100]: lr=0.001:   0%|          | 0/40 [00:00<?, ?it/s]"
-      ]
-     },
-     "metadata": {},
-     "output_type": "display_data"
-=======
-      "Epoch [4/135]: Train Loss=5.602589225769043, Val Loss=6.502433907985687\n"
-     ]
-    },
-    {
-     "name": "stderr",
-     "output_type": "stream",
-     "text": [
-      "                                                                        \r"
-     ]
->>>>>>> 6e2a993c
-    },
-    {
-     "name": "stdout",
-     "output_type": "stream",
-     "text": [
-<<<<<<< HEAD
-      "Epoch [5/100]: Train Loss=1.3324466943740845, Val Loss=9.319059371948242\n"
-     ]
-    },
-    {
-     "data": {
-      "application/vnd.jupyter.widget-view+json": {
-       "model_id": "70afdd42529d4d8387d374de1012fdf3",
-       "version_major": 2,
-       "version_minor": 0
-      },
-      "text/plain": [
-       "Epoch [6/100]: lr=0.001:   0%|          | 0/40 [00:00<?, ?it/s]"
-      ]
-     },
-     "metadata": {},
-     "output_type": "display_data"
-=======
-      "Epoch [5/135]: Train Loss=5.095652854442596, Val Loss=6.412951004505158\n"
-     ]
-    },
-    {
-     "name": "stderr",
-     "output_type": "stream",
-     "text": [
-      "                                                                        \r"
-     ]
->>>>>>> 6e2a993c
-    },
-    {
-     "name": "stdout",
-     "output_type": "stream",
-     "text": [
-<<<<<<< HEAD
-      "Epoch [6/100]: Train Loss=1.4454624652862549, Val Loss=9.295692443847656\n"
-     ]
-    },
-    {
-     "data": {
-      "application/vnd.jupyter.widget-view+json": {
-       "model_id": "b427feb26c2e401ab303437d1b4bbf0f",
-       "version_major": 2,
-       "version_minor": 0
-      },
-      "text/plain": [
-       "Epoch [7/100]: lr=0.001:   0%|          | 0/40 [00:00<?, ?it/s]"
-      ]
-     },
-     "metadata": {},
-     "output_type": "display_data"
-=======
-      "Epoch [6/135]: Train Loss=4.541189247369767, Val Loss=6.240354895591736\n"
-     ]
-    },
-    {
-     "name": "stderr",
-     "output_type": "stream",
-     "text": [
-      "                                                                        \r"
-     ]
->>>>>>> 6e2a993c
-    },
-    {
-     "name": "stdout",
-     "output_type": "stream",
-     "text": [
-<<<<<<< HEAD
-      "Epoch [7/100]: Train Loss=1.4130418300628662, Val Loss=9.30004596710205\n"
-     ]
-    },
-    {
-     "data": {
-      "application/vnd.jupyter.widget-view+json": {
-       "model_id": "fec2a067cd5c48febee826ede74d0327",
-       "version_major": 2,
-       "version_minor": 0
-      },
-      "text/plain": [
-       "Epoch [8/100]: lr=0.001:   0%|          | 0/40 [00:00<?, ?it/s]"
-      ]
-     },
-     "metadata": {},
-     "output_type": "display_data"
-    },
-    {
-     "name": "stdout",
-     "output_type": "stream",
-     "text": [
-      "Epoch [8/100]: Train Loss=1.3122279644012451, Val Loss=9.309688568115234\n"
-     ]
-    },
-    {
-     "data": {
-      "application/vnd.jupyter.widget-view+json": {
-       "model_id": "254023f2ffb14872b5aff0f2b18d780b",
-       "version_major": 2,
-       "version_minor": 0
-      },
-      "text/plain": [
-       "Epoch [9/100]: lr=0.001:   0%|          | 0/40 [00:00<?, ?it/s]"
-      ]
-     },
-     "metadata": {},
-     "output_type": "display_data"
-    },
-    {
-     "name": "stdout",
-     "output_type": "stream",
-     "text": [
-      "Epoch [9/100]: Train Loss=1.399667739868164, Val Loss=9.318323135375977\n"
-     ]
-    },
-    {
-     "data": {
-      "application/vnd.jupyter.widget-view+json": {
-       "model_id": "cbba8c559d8a4425b6e54eb6089ed4a9",
-       "version_major": 2,
-       "version_minor": 0
-      },
-      "text/plain": [
-       "Epoch [10/100]: lr=0.001:   0%|          | 0/40 [00:00<?, ?it/s]"
-      ]
-     },
-     "metadata": {},
-     "output_type": "display_data"
-    },
-    {
-     "name": "stdout",
-     "output_type": "stream",
-     "text": [
-      "Epoch [10/100]: Train Loss=1.4317872524261475, Val Loss=9.340909004211426\n"
-     ]
-    },
-    {
-     "data": {
-      "application/vnd.jupyter.widget-view+json": {
-       "model_id": "d62f211fdcc64488a944ea16cced8d51",
-       "version_major": 2,
-       "version_minor": 0
-      },
-      "text/plain": [
-       "Epoch [11/100]: lr=0.001:   0%|          | 0/40 [00:00<?, ?it/s]"
-      ]
-     },
-     "metadata": {},
-     "output_type": "display_data"
-    },
-    {
-     "name": "stdout",
-     "output_type": "stream",
-     "text": [
-      "Epoch [11/100]: Train Loss=1.3432748317718506, Val Loss=9.341748237609863\n"
-     ]
-    },
-    {
-     "data": {
-      "application/vnd.jupyter.widget-view+json": {
-       "model_id": "833af4440fa84c65b2bcb6850d01232f",
-       "version_major": 2,
-       "version_minor": 0
-      },
-      "text/plain": [
-       "Epoch [12/100]: lr=0.001:   0%|          | 0/40 [00:00<?, ?it/s]"
-      ]
-     },
-     "metadata": {},
-     "output_type": "display_data"
-    },
-    {
-     "name": "stdout",
-     "output_type": "stream",
-     "text": [
-      "Epoch [12/100]: Train Loss=1.4162096977233887, Val Loss=9.34377384185791\n"
-     ]
-    },
-    {
-     "data": {
-      "application/vnd.jupyter.widget-view+json": {
-       "model_id": "f9b2893808ae446180d2fd8e864e820b",
-       "version_major": 2,
-       "version_minor": 0
-      },
-      "text/plain": [
-       "Epoch [13/100]: lr=0.001:   0%|          | 0/40 [00:00<?, ?it/s]"
-      ]
-     },
-     "metadata": {},
-     "output_type": "display_data"
-    },
-    {
-     "name": "stdout",
-     "output_type": "stream",
-     "text": [
-      "Epoch [13/100]: Train Loss=1.3617572784423828, Val Loss=9.335241317749023\n"
-     ]
-    },
-    {
-     "data": {
-      "application/vnd.jupyter.widget-view+json": {
-       "model_id": "f1b9732803af4dd4aedceb3347a335ce",
-       "version_major": 2,
-       "version_minor": 0
-      },
-      "text/plain": [
-       "Epoch [14/100]: lr=0.001:   0%|          | 0/40 [00:00<?, ?it/s]"
-      ]
-     },
-     "metadata": {},
-     "output_type": "display_data"
-    },
-    {
-     "name": "stdout",
-     "output_type": "stream",
-     "text": [
-      "Epoch [14/100]: Train Loss=1.3078458309173584, Val Loss=9.340514183044434\n"
-     ]
-    },
-    {
-     "data": {
-      "application/vnd.jupyter.widget-view+json": {
-       "model_id": "0db6255aff3f4aa2be8c15526be621ec",
-       "version_major": 2,
-       "version_minor": 0
-      },
-      "text/plain": [
-       "Epoch [15/100]: lr=0.001:   0%|          | 0/40 [00:00<?, ?it/s]"
-      ]
-     },
-     "metadata": {},
-     "output_type": "display_data"
-    },
-    {
-     "name": "stdout",
-     "output_type": "stream",
-     "text": [
-      "Epoch [15/100]: Train Loss=1.3257224559783936, Val Loss=9.31801986694336\n"
-     ]
-    },
-    {
-     "data": {
-      "application/vnd.jupyter.widget-view+json": {
-       "model_id": "3f9fd0ee9b984e08bdad54a77adf4dcf",
-       "version_major": 2,
-       "version_minor": 0
-      },
-      "text/plain": [
-       "Epoch [16/100]: lr=0.001:   0%|          | 0/40 [00:00<?, ?it/s]"
-      ]
-     },
-     "metadata": {},
-     "output_type": "display_data"
-    },
-    {
-     "name": "stdout",
-     "output_type": "stream",
-     "text": [
-      "Epoch [16/100]: Train Loss=1.315994143486023, Val Loss=9.31915283203125\n"
-     ]
-    },
-    {
-     "data": {
-      "application/vnd.jupyter.widget-view+json": {
-       "model_id": "699b40d0ebde4fbaac23204b065e0301",
-       "version_major": 2,
-       "version_minor": 0
-      },
-      "text/plain": [
-       "Epoch [17/100]: lr=0.001:   0%|          | 0/40 [00:00<?, ?it/s]"
-      ]
-     },
-     "metadata": {},
-     "output_type": "display_data"
-    },
-    {
-     "name": "stdout",
-     "output_type": "stream",
-     "text": [
-      "Epoch [17/100]: Train Loss=1.3073451519012451, Val Loss=9.31729793548584\n"
-     ]
-    },
-    {
-     "data": {
-      "application/vnd.jupyter.widget-view+json": {
-       "model_id": "ca024074fe044e46a98bf9a6e9fdb7a4",
-       "version_major": 2,
-       "version_minor": 0
-      },
-      "text/plain": [
-       "Epoch [18/100]: lr=0.001:   0%|          | 0/40 [00:00<?, ?it/s]"
-      ]
-     },
-     "metadata": {},
-     "output_type": "display_data"
-    },
-    {
-     "name": "stdout",
-     "output_type": "stream",
-     "text": [
-      "Epoch [18/100]: Train Loss=1.3174796104431152, Val Loss=9.332795143127441\n"
-     ]
-    },
-    {
-     "data": {
-      "application/vnd.jupyter.widget-view+json": {
-       "model_id": "7aabfc88258742dfb532567b16a9f284",
-       "version_major": 2,
-       "version_minor": 0
-      },
-      "text/plain": [
-       "Epoch [19/100]: lr=0.001:   0%|          | 0/40 [00:00<?, ?it/s]"
-      ]
-     },
-     "metadata": {},
-     "output_type": "display_data"
-    },
-    {
-     "name": "stdout",
-     "output_type": "stream",
-     "text": [
-      "Epoch [19/100]: Train Loss=1.346002221107483, Val Loss=9.360315322875977\n"
-     ]
-    },
-    {
-     "data": {
-      "application/vnd.jupyter.widget-view+json": {
-       "model_id": "349182d227164c12bd4be9cf5bb1cc99",
-       "version_major": 2,
-       "version_minor": 0
-      },
-      "text/plain": [
-       "Epoch [20/100]: lr=0.001:   0%|          | 0/40 [00:00<?, ?it/s]"
-      ]
-     },
-     "metadata": {},
-     "output_type": "display_data"
-    },
-    {
-     "name": "stdout",
-     "output_type": "stream",
-     "text": [
-      "Epoch [20/100]: Train Loss=1.2276105880737305, Val Loss=9.356961250305176\n"
-     ]
-    },
-    {
-     "data": {
-      "application/vnd.jupyter.widget-view+json": {
-       "model_id": "5931275540d647c89cc4b7a8a5d96738",
-       "version_major": 2,
-       "version_minor": 0
-      },
-      "text/plain": [
-       "Epoch [21/100]: lr=0.001:   0%|          | 0/40 [00:00<?, ?it/s]"
-      ]
-     },
-     "metadata": {},
-     "output_type": "display_data"
-    },
-    {
-     "name": "stdout",
-     "output_type": "stream",
-     "text": [
-      "Epoch [21/100]: Train Loss=1.343733787536621, Val Loss=9.31737995147705\n"
-     ]
-    },
-    {
-     "data": {
-      "application/vnd.jupyter.widget-view+json": {
-       "model_id": "758ebe8ccb4f4f3ebc778d78435741d0",
-       "version_major": 2,
-       "version_minor": 0
-      },
-      "text/plain": [
-       "Epoch [22/100]: lr=0.001:   0%|          | 0/40 [00:00<?, ?it/s]"
-      ]
-     },
-     "metadata": {},
-     "output_type": "display_data"
-    },
-    {
-     "name": "stdout",
-     "output_type": "stream",
-     "text": [
-      "Epoch [22/100]: Train Loss=1.1791801452636719, Val Loss=9.3945894241333\n"
-     ]
-    },
-    {
-     "data": {
-      "application/vnd.jupyter.widget-view+json": {
-       "model_id": "6380d954982c48e1a9e56a52032a5c2c",
-       "version_major": 2,
-       "version_minor": 0
-      },
-      "text/plain": [
-       "Epoch [23/100]: lr=0.001:   0%|          | 0/40 [00:00<?, ?it/s]"
-      ]
-     },
-     "metadata": {},
-     "output_type": "display_data"
-    },
-    {
-     "name": "stdout",
-     "output_type": "stream",
-     "text": [
-      "Epoch [23/100]: Train Loss=1.1482956409454346, Val Loss=9.424966812133789\n"
-     ]
-    },
-    {
-     "data": {
-      "application/vnd.jupyter.widget-view+json": {
-       "model_id": "3a979e72de97403faa2b11622711d037",
-       "version_major": 2,
-       "version_minor": 0
-      },
-      "text/plain": [
-       "Epoch [24/100]: lr=0.001:   0%|          | 0/40 [00:00<?, ?it/s]"
-      ]
-     },
-     "metadata": {},
-     "output_type": "display_data"
-    },
-    {
-     "name": "stdout",
-     "output_type": "stream",
-     "text": [
-      "Epoch [24/100]: Train Loss=1.2656604051589966, Val Loss=9.450223922729492\n"
-     ]
-    },
-    {
-     "data": {
-      "application/vnd.jupyter.widget-view+json": {
-       "model_id": "222bcacc76b04733a186a32495653f27",
-       "version_major": 2,
-       "version_minor": 0
-      },
-      "text/plain": [
-       "Epoch [25/100]: lr=0.001:   0%|          | 0/40 [00:00<?, ?it/s]"
-      ]
-     },
-     "metadata": {},
-     "output_type": "display_data"
-    },
-    {
-     "name": "stdout",
-     "output_type": "stream",
-     "text": [
-      "Epoch [25/100]: Train Loss=1.159764289855957, Val Loss=9.45606803894043\n"
-     ]
-    },
-    {
-     "data": {
-      "application/vnd.jupyter.widget-view+json": {
-       "model_id": "f0202cd244bb40fbbae09857e419ad08",
-       "version_major": 2,
-       "version_minor": 0
-      },
-      "text/plain": [
-       "Epoch [26/100]: lr=0.001:   0%|          | 0/40 [00:00<?, ?it/s]"
-      ]
-     },
-     "metadata": {},
-     "output_type": "display_data"
-    },
-    {
-     "name": "stdout",
-     "output_type": "stream",
-     "text": [
-      "Epoch [26/100]: Train Loss=1.228255271911621, Val Loss=9.426955223083496\n"
-     ]
-    },
-    {
-     "data": {
-      "application/vnd.jupyter.widget-view+json": {
-       "model_id": "1503a898071a49dd9944ea09ddd585d2",
-       "version_major": 2,
-       "version_minor": 0
-      },
-      "text/plain": [
-       "Epoch [27/100]: lr=0.001:   0%|          | 0/40 [00:00<?, ?it/s]"
-      ]
-     },
-     "metadata": {},
-     "output_type": "display_data"
-    },
-    {
-     "name": "stdout",
-     "output_type": "stream",
-     "text": [
-      "Epoch [27/100]: Train Loss=1.276000738143921, Val Loss=9.412359237670898\n"
-     ]
-    },
-    {
-     "data": {
-      "application/vnd.jupyter.widget-view+json": {
-       "model_id": "908e0923925740f6bfad58731135d5e0",
-       "version_major": 2,
-       "version_minor": 0
-      },
-      "text/plain": [
-       "Epoch [28/100]: lr=0.001:   0%|          | 0/40 [00:00<?, ?it/s]"
-      ]
-     },
-     "metadata": {},
-     "output_type": "display_data"
-    },
-    {
-     "name": "stdout",
-     "output_type": "stream",
-     "text": [
-      "Epoch [28/100]: Train Loss=1.1319864988327026, Val Loss=9.406501770019531\n"
-     ]
-    },
-    {
-     "data": {
-      "application/vnd.jupyter.widget-view+json": {
-       "model_id": "c9ca2116184244258e51755fb3d6012f",
-       "version_major": 2,
-       "version_minor": 0
-      },
-      "text/plain": [
-       "Epoch [29/100]: lr=0.001:   0%|          | 0/40 [00:00<?, ?it/s]"
-      ]
-     },
-     "metadata": {},
-     "output_type": "display_data"
-    },
-    {
-     "name": "stdout",
-     "output_type": "stream",
-     "text": [
-      "Epoch [29/100]: Train Loss=1.2665059566497803, Val Loss=9.401747703552246\n"
-     ]
-    },
-    {
-     "data": {
-      "application/vnd.jupyter.widget-view+json": {
-       "model_id": "f3691dcfd40e4994a9cb8f7ead4aa546",
-       "version_major": 2,
-       "version_minor": 0
-      },
-      "text/plain": [
-       "Epoch [30/100]: lr=0.001:   0%|          | 0/40 [00:00<?, ?it/s]"
-      ]
-     },
-     "metadata": {},
-     "output_type": "display_data"
-    },
-    {
-     "name": "stdout",
-     "output_type": "stream",
-     "text": [
-      "Epoch [30/100]: Train Loss=1.0919573307037354, Val Loss=9.402929306030273\n"
-     ]
-    },
-    {
-     "data": {
-      "application/vnd.jupyter.widget-view+json": {
-       "model_id": "46f79ee0636c4bcf82d331f6c08fd17b",
-       "version_major": 2,
-       "version_minor": 0
-      },
-      "text/plain": [
-       "Epoch [31/100]: lr=0.001:   0%|          | 0/40 [00:00<?, ?it/s]"
-      ]
-     },
-     "metadata": {},
-     "output_type": "display_data"
-    },
-    {
-     "name": "stdout",
-     "output_type": "stream",
-     "text": [
-      "Epoch [31/100]: Train Loss=1.2031621932983398, Val Loss=9.38081169128418\n"
-     ]
-    },
-    {
-     "data": {
-      "application/vnd.jupyter.widget-view+json": {
-       "model_id": "26b7f96e198344d9b3f0afca1150539f",
-       "version_major": 2,
-       "version_minor": 0
-      },
-      "text/plain": [
-       "Epoch [32/100]: lr=0.001:   0%|          | 0/40 [00:00<?, ?it/s]"
-      ]
-     },
-     "metadata": {},
-     "output_type": "display_data"
-    },
-    {
-     "name": "stdout",
-     "output_type": "stream",
-     "text": [
-      "Epoch [32/100]: Train Loss=1.0976206064224243, Val Loss=9.369421005249023\n"
-     ]
-    },
-    {
-     "data": {
-      "application/vnd.jupyter.widget-view+json": {
-       "model_id": "177d3aea3b72498e84fdc3437081d1db",
-       "version_major": 2,
-       "version_minor": 0
-      },
-      "text/plain": [
-       "Epoch [33/100]: lr=0.001:   0%|          | 0/40 [00:00<?, ?it/s]"
-      ]
-     },
-     "metadata": {},
-     "output_type": "display_data"
-    },
-    {
-     "name": "stdout",
-     "output_type": "stream",
-     "text": [
-      "Epoch [33/100]: Train Loss=1.1149710416793823, Val Loss=9.346834182739258\n"
-     ]
-    },
-    {
-     "data": {
-      "application/vnd.jupyter.widget-view+json": {
-       "model_id": "b67897dede9b4dfeb8bd048072fedce0",
-       "version_major": 2,
-       "version_minor": 0
-      },
-      "text/plain": [
-       "Epoch [34/100]: lr=0.001:   0%|          | 0/40 [00:00<?, ?it/s]"
-      ]
-     },
-     "metadata": {},
-     "output_type": "display_data"
-    },
-    {
-     "name": "stdout",
-     "output_type": "stream",
-     "text": [
-      "Epoch [34/100]: Train Loss=1.1445069313049316, Val Loss=9.350831985473633\n"
-     ]
-    },
-    {
-     "data": {
-      "application/vnd.jupyter.widget-view+json": {
-       "model_id": "39abdcdf85114927a7391f311fc84b4b",
-       "version_major": 2,
-       "version_minor": 0
-      },
-      "text/plain": [
-       "Epoch [35/100]: lr=0.001:   0%|          | 0/40 [00:00<?, ?it/s]"
-      ]
-     },
-     "metadata": {},
-     "output_type": "display_data"
-    },
-    {
-     "name": "stdout",
-     "output_type": "stream",
-     "text": [
-      "Epoch [35/100]: Train Loss=1.085208535194397, Val Loss=9.368152618408203\n"
-     ]
-    },
-    {
-     "data": {
-      "application/vnd.jupyter.widget-view+json": {
-       "model_id": "269c6b10b51c43aebf7d48883211a491",
-       "version_major": 2,
-       "version_minor": 0
-      },
-      "text/plain": [
-       "Epoch [36/100]: lr=0.001:   0%|          | 0/40 [00:00<?, ?it/s]"
-      ]
-     },
-     "metadata": {},
-     "output_type": "display_data"
-    },
-    {
-     "name": "stdout",
-     "output_type": "stream",
-     "text": [
-      "Epoch [36/100]: Train Loss=1.0830397605895996, Val Loss=9.382030487060547\n"
-     ]
-    },
-    {
-     "data": {
-      "application/vnd.jupyter.widget-view+json": {
-       "model_id": "446226863c1c47ada02a6e8f7e971235",
-       "version_major": 2,
-       "version_minor": 0
-      },
-      "text/plain": [
-       "Epoch [37/100]: lr=0.001:   0%|          | 0/40 [00:00<?, ?it/s]"
-      ]
-     },
-     "metadata": {},
-     "output_type": "display_data"
-    },
-    {
-     "name": "stdout",
-     "output_type": "stream",
-     "text": [
-      "Epoch [37/100]: Train Loss=1.0481939315795898, Val Loss=9.417468070983887\n"
-     ]
-    },
-    {
-     "data": {
-      "application/vnd.jupyter.widget-view+json": {
-       "model_id": "bef90c7686fe45008d38fd9d7656a140",
-       "version_major": 2,
-       "version_minor": 0
-      },
-      "text/plain": [
-       "Epoch [38/100]: lr=0.001:   0%|          | 0/40 [00:00<?, ?it/s]"
-      ]
-     },
-     "metadata": {},
-     "output_type": "display_data"
-    },
-    {
-     "name": "stdout",
-     "output_type": "stream",
-     "text": [
-      "Epoch [38/100]: Train Loss=1.0023730993270874, Val Loss=9.434249877929688\n"
-     ]
-    },
-    {
-     "data": {
-      "application/vnd.jupyter.widget-view+json": {
-       "model_id": "f20e042095bb472688d12c54b5e96429",
-       "version_major": 2,
-       "version_minor": 0
-      },
-      "text/plain": [
-       "Epoch [39/100]: lr=0.001:   0%|          | 0/40 [00:00<?, ?it/s]"
-      ]
-     },
-     "metadata": {},
-     "output_type": "display_data"
-    },
-    {
-     "name": "stdout",
-     "output_type": "stream",
-     "text": [
-      "Epoch [39/100]: Train Loss=1.0087852478027344, Val Loss=9.409116744995117\n"
-     ]
-    },
-    {
-     "data": {
-      "application/vnd.jupyter.widget-view+json": {
-       "model_id": "56579c6203e8480eaa2a3240ae4fd8b9",
-       "version_major": 2,
-       "version_minor": 0
-      },
-      "text/plain": [
-       "Epoch [40/100]: lr=0.001:   0%|          | 0/40 [00:00<?, ?it/s]"
-      ]
-     },
-     "metadata": {},
-     "output_type": "display_data"
-    },
-    {
-     "name": "stdout",
-     "output_type": "stream",
-     "text": [
-      "Epoch [40/100]: Train Loss=1.0425671339035034, Val Loss=9.42041301727295\n"
-     ]
-    },
-    {
-     "data": {
-      "application/vnd.jupyter.widget-view+json": {
-       "model_id": "1965f64008bb49d097b160d95c8df103",
-       "version_major": 2,
-       "version_minor": 0
-      },
-      "text/plain": [
-       "Epoch [41/100]: lr=0.001:   0%|          | 0/40 [00:00<?, ?it/s]"
-      ]
-     },
-     "metadata": {},
-     "output_type": "display_data"
-    },
-    {
-     "name": "stdout",
-     "output_type": "stream",
-     "text": [
-      "Epoch [41/100]: Train Loss=1.0036659240722656, Val Loss=9.404603958129883\n"
-     ]
-    },
-    {
-     "data": {
-      "application/vnd.jupyter.widget-view+json": {
-       "model_id": "c3f1c09dd2b84c49a617faca26449468",
-       "version_major": 2,
-       "version_minor": 0
-      },
-      "text/plain": [
-       "Epoch [42/100]: lr=0.001:   0%|          | 0/40 [00:00<?, ?it/s]"
-      ]
-     },
-     "metadata": {},
-     "output_type": "display_data"
-    },
-    {
-     "name": "stdout",
-     "output_type": "stream",
-     "text": [
-      "Epoch [42/100]: Train Loss=0.9938126802444458, Val Loss=9.392069816589355\n"
-     ]
-    },
-    {
-     "data": {
-      "application/vnd.jupyter.widget-view+json": {
-       "model_id": "3d0a8e4b71d44f4fa080ad29b948b6e9",
-       "version_major": 2,
-       "version_minor": 0
-      },
-      "text/plain": [
-       "Epoch [43/100]: lr=0.001:   0%|          | 0/40 [00:00<?, ?it/s]"
-      ]
-     },
-     "metadata": {},
-     "output_type": "display_data"
-    },
-    {
-     "name": "stdout",
-     "output_type": "stream",
-     "text": [
-      "Epoch [43/100]: Train Loss=0.9800923466682434, Val Loss=9.390249252319336\n"
-     ]
-    },
-    {
-     "data": {
-      "application/vnd.jupyter.widget-view+json": {
-       "model_id": "57abd1b15041467e80318f6b1ce46db4",
-       "version_major": 2,
-       "version_minor": 0
-      },
-      "text/plain": [
-       "Epoch [44/100]: lr=0.001:   0%|          | 0/40 [00:00<?, ?it/s]"
-      ]
-     },
-     "metadata": {},
-     "output_type": "display_data"
-    },
-    {
-     "name": "stdout",
-     "output_type": "stream",
-     "text": [
-      "Epoch [44/100]: Train Loss=0.9357098340988159, Val Loss=9.411674499511719\n"
-     ]
-    },
-    {
-     "data": {
-      "application/vnd.jupyter.widget-view+json": {
-       "model_id": "055abda5bfe74c61b7826ae9bb3025a4",
-       "version_major": 2,
-       "version_minor": 0
-      },
-      "text/plain": [
-       "Epoch [45/100]: lr=0.001:   0%|          | 0/40 [00:00<?, ?it/s]"
-      ]
-     },
-     "metadata": {},
-     "output_type": "display_data"
-    },
-    {
-     "name": "stdout",
-     "output_type": "stream",
-     "text": [
-      "Epoch [45/100]: Train Loss=0.9886789321899414, Val Loss=9.394639015197754\n"
-     ]
-    },
-    {
-     "data": {
-      "application/vnd.jupyter.widget-view+json": {
-       "model_id": "d700505c9ef9474e9982c311f73e7420",
-       "version_major": 2,
-       "version_minor": 0
-      },
-      "text/plain": [
-       "Epoch [46/100]: lr=0.001:   0%|          | 0/40 [00:00<?, ?it/s]"
-      ]
-     },
-     "metadata": {},
-     "output_type": "display_data"
-    },
-    {
-     "name": "stdout",
-     "output_type": "stream",
-     "text": [
-      "Epoch [46/100]: Train Loss=0.9270832538604736, Val Loss=9.381953239440918\n"
-     ]
-    },
-    {
-     "data": {
-      "application/vnd.jupyter.widget-view+json": {
-       "model_id": "75da169c6ac846339048705e422c26ca",
-       "version_major": 2,
-       "version_minor": 0
-      },
-      "text/plain": [
-       "Epoch [47/100]: lr=0.001:   0%|          | 0/40 [00:00<?, ?it/s]"
-      ]
-     },
-     "metadata": {},
-     "output_type": "display_data"
-    },
-    {
-     "name": "stdout",
-     "output_type": "stream",
-     "text": [
-      "Epoch [47/100]: Train Loss=0.9049339890480042, Val Loss=9.357748031616211\n"
-     ]
-    },
-    {
-     "data": {
-      "application/vnd.jupyter.widget-view+json": {
-       "model_id": "4b68b130ecc7450c9807b726f88aa3cc",
-       "version_major": 2,
-       "version_minor": 0
-      },
-      "text/plain": [
-       "Epoch [48/100]: lr=0.001:   0%|          | 0/40 [00:00<?, ?it/s]"
-      ]
-     },
-     "metadata": {},
-     "output_type": "display_data"
-    },
-    {
-     "name": "stdout",
-     "output_type": "stream",
-     "text": [
-      "Epoch [48/100]: Train Loss=0.8903659582138062, Val Loss=9.341390609741211\n"
-     ]
-    },
-    {
-     "data": {
-      "application/vnd.jupyter.widget-view+json": {
-       "model_id": "d5264135d35a46b7811857640e83721e",
-       "version_major": 2,
-       "version_minor": 0
-      },
-      "text/plain": [
-       "Epoch [49/100]: lr=0.001:   0%|          | 0/40 [00:00<?, ?it/s]"
-      ]
-     },
-     "metadata": {},
-     "output_type": "display_data"
-    },
-    {
-     "name": "stdout",
-     "output_type": "stream",
-     "text": [
-      "Epoch [49/100]: Train Loss=0.969981849193573, Val Loss=9.359940528869629\n"
-     ]
-    },
-    {
-     "data": {
-      "application/vnd.jupyter.widget-view+json": {
-       "model_id": "6f441291bb204111a58fc52516d265fb",
-       "version_major": 2,
-       "version_minor": 0
-      },
-      "text/plain": [
-       "Epoch [50/100]: lr=0.001:   0%|          | 0/40 [00:00<?, ?it/s]"
-      ]
-     },
-     "metadata": {},
-     "output_type": "display_data"
-    },
-    {
-     "name": "stdout",
-     "output_type": "stream",
-     "text": [
-      "Epoch [50/100]: Train Loss=0.9261417984962463, Val Loss=9.365127563476562\n"
-     ]
-    },
-    {
-     "data": {
-      "application/vnd.jupyter.widget-view+json": {
-       "model_id": "3c66836c853847b99d06cd5cfe5db5db",
-       "version_major": 2,
-       "version_minor": 0
-      },
-      "text/plain": [
-       "Epoch [51/100]: lr=0.001:   0%|          | 0/40 [00:00<?, ?it/s]"
-      ]
-     },
-     "metadata": {},
-     "output_type": "display_data"
-    },
-    {
-     "name": "stdout",
-     "output_type": "stream",
-     "text": [
-      "Epoch [51/100]: Train Loss=0.9724393486976624, Val Loss=9.381175994873047\n"
-     ]
-    },
-    {
-     "data": {
-      "application/vnd.jupyter.widget-view+json": {
-       "model_id": "0a73755936cf4f0ea0cf6506434d6d70",
-       "version_major": 2,
-       "version_minor": 0
-      },
-      "text/plain": [
-       "Epoch [52/100]: lr=0.001:   0%|          | 0/40 [00:00<?, ?it/s]"
-      ]
-     },
-     "metadata": {},
-     "output_type": "display_data"
-    },
-    {
-     "name": "stdout",
-     "output_type": "stream",
-     "text": [
-      "Epoch [52/100]: Train Loss=0.9426606893539429, Val Loss=9.377216339111328\n"
-     ]
-    },
-    {
-     "data": {
-      "application/vnd.jupyter.widget-view+json": {
-       "model_id": "b8101c9d9cb94a368684f9abf9a1de3f",
-       "version_major": 2,
-       "version_minor": 0
-      },
-      "text/plain": [
-       "Epoch [53/100]: lr=0.001:   0%|          | 0/40 [00:00<?, ?it/s]"
-      ]
-     },
-     "metadata": {},
-     "output_type": "display_data"
-    },
-    {
-     "name": "stdout",
-     "output_type": "stream",
-     "text": [
-      "Epoch [53/100]: Train Loss=0.8492224812507629, Val Loss=9.40155029296875\n"
-     ]
-    },
-    {
-     "data": {
-      "application/vnd.jupyter.widget-view+json": {
-       "model_id": "f6170275e7014270913c83ec94e27521",
-       "version_major": 2,
-       "version_minor": 0
-      },
-      "text/plain": [
-       "Epoch [54/100]: lr=0.001:   0%|          | 0/40 [00:00<?, ?it/s]"
-      ]
-     },
-     "metadata": {},
-     "output_type": "display_data"
-    },
-    {
-     "name": "stdout",
-     "output_type": "stream",
-     "text": [
-      "Epoch [54/100]: Train Loss=0.830116868019104, Val Loss=9.413568496704102\n"
-     ]
-    },
-    {
-     "data": {
-      "application/vnd.jupyter.widget-view+json": {
-       "model_id": "3181e3a4be2d45249ade3084134448ec",
-       "version_major": 2,
-       "version_minor": 0
-      },
-      "text/plain": [
-       "Epoch [55/100]: lr=0.001:   0%|          | 0/40 [00:00<?, ?it/s]"
-      ]
-     },
-     "metadata": {},
-     "output_type": "display_data"
-    },
-    {
-     "name": "stdout",
-     "output_type": "stream",
-     "text": [
-      "Epoch [55/100]: Train Loss=0.8508497476577759, Val Loss=9.419610977172852\n"
-     ]
-    },
-    {
-     "data": {
-      "application/vnd.jupyter.widget-view+json": {
-       "model_id": "90005e0ce7544a4b9481dc67fbb1e535",
-       "version_major": 2,
-       "version_minor": 0
-      },
-      "text/plain": [
-       "Epoch [56/100]: lr=0.001:   0%|          | 0/40 [00:00<?, ?it/s]"
-      ]
-     },
-     "metadata": {},
-     "output_type": "display_data"
-    },
-    {
-     "name": "stdout",
-     "output_type": "stream",
-     "text": [
-      "Epoch [56/100]: Train Loss=0.8577970862388611, Val Loss=9.437518119812012\n"
-     ]
-    },
-    {
-     "data": {
-      "application/vnd.jupyter.widget-view+json": {
-       "model_id": "43206476c7654596bcee219c55a752f7",
-       "version_major": 2,
-       "version_minor": 0
-      },
-      "text/plain": [
-       "Epoch [57/100]: lr=0.001:   0%|          | 0/40 [00:00<?, ?it/s]"
-      ]
-     },
-     "metadata": {},
-     "output_type": "display_data"
-    },
-    {
-     "name": "stdout",
-     "output_type": "stream",
-     "text": [
-      "Epoch [57/100]: Train Loss=0.8737221956253052, Val Loss=9.426719665527344\n"
-     ]
-    },
-    {
-     "data": {
-      "application/vnd.jupyter.widget-view+json": {
-       "model_id": "2b2eefb1638245f896cc4446b4068d78",
-       "version_major": 2,
-       "version_minor": 0
-      },
-      "text/plain": [
-       "Epoch [58/100]: lr=0.001:   0%|          | 0/40 [00:00<?, ?it/s]"
-      ]
-     },
-     "metadata": {},
-     "output_type": "display_data"
-    },
-    {
-     "name": "stdout",
-     "output_type": "stream",
-     "text": [
-      "Epoch [58/100]: Train Loss=0.909874677658081, Val Loss=9.411642074584961\n"
-     ]
-    },
-    {
-     "data": {
-      "application/vnd.jupyter.widget-view+json": {
-       "model_id": "5215cf0ff6164d33bb146885eb0446d0",
-       "version_major": 2,
-       "version_minor": 0
-      },
-      "text/plain": [
-       "Epoch [59/100]: lr=0.001:   0%|          | 0/40 [00:00<?, ?it/s]"
-      ]
-     },
-     "metadata": {},
-     "output_type": "display_data"
-    },
-    {
-     "name": "stdout",
-     "output_type": "stream",
-     "text": [
-      "Epoch [59/100]: Train Loss=0.8626623153686523, Val Loss=9.424388885498047\n"
-     ]
-    },
-    {
-     "data": {
-      "application/vnd.jupyter.widget-view+json": {
-       "model_id": "67bb715b51f24448a55b99e24ed6c3aa",
-       "version_major": 2,
-       "version_minor": 0
-      },
-      "text/plain": [
-       "Epoch [60/100]: lr=0.001:   0%|          | 0/40 [00:00<?, ?it/s]"
-      ]
-     },
-     "metadata": {},
-     "output_type": "display_data"
-    },
-    {
-     "name": "stdout",
-     "output_type": "stream",
-     "text": [
-      "Epoch [60/100]: Train Loss=0.809068500995636, Val Loss=9.414335250854492\n"
-     ]
-    },
-    {
-     "data": {
-      "application/vnd.jupyter.widget-view+json": {
-       "model_id": "d9fefbeb21974af696ac89f2a50d27e6",
-       "version_major": 2,
-       "version_minor": 0
-      },
-      "text/plain": [
-       "Epoch [61/100]: lr=0.001:   0%|          | 0/40 [00:00<?, ?it/s]"
-      ]
-     },
-     "metadata": {},
-     "output_type": "display_data"
-    },
-    {
-     "name": "stdout",
-     "output_type": "stream",
-     "text": [
-      "Epoch [61/100]: Train Loss=0.7868480682373047, Val Loss=9.415413856506348\n"
-     ]
-    },
-    {
-     "data": {
-      "application/vnd.jupyter.widget-view+json": {
-       "model_id": "fdea8352338640e7883973a60e8e9fb7",
-       "version_major": 2,
-       "version_minor": 0
-      },
-      "text/plain": [
-       "Epoch [62/100]: lr=0.001:   0%|          | 0/40 [00:00<?, ?it/s]"
-      ]
-     },
-     "metadata": {},
-     "output_type": "display_data"
-    },
-    {
-     "name": "stdout",
-     "output_type": "stream",
-     "text": [
-      "Epoch [62/100]: Train Loss=0.7956171631813049, Val Loss=9.413431167602539\n"
-     ]
-    },
-    {
-     "data": {
-      "application/vnd.jupyter.widget-view+json": {
-       "model_id": "79b65e60c10d4bd08b61097af8cffd53",
-       "version_major": 2,
-       "version_minor": 0
-      },
-      "text/plain": [
-       "Epoch [63/100]: lr=0.001:   0%|          | 0/40 [00:00<?, ?it/s]"
-      ]
-     },
-     "metadata": {},
-     "output_type": "display_data"
-    },
-    {
-     "name": "stdout",
-     "output_type": "stream",
-     "text": [
-      "Epoch [63/100]: Train Loss=0.9016607403755188, Val Loss=9.42173957824707\n"
-     ]
-    },
-    {
-     "data": {
-      "application/vnd.jupyter.widget-view+json": {
-       "model_id": "1d83b0f0f37a4e438a8ffe60ca45de8d",
-       "version_major": 2,
-       "version_minor": 0
-      },
-      "text/plain": [
-       "Epoch [64/100]: lr=0.001:   0%|          | 0/40 [00:00<?, ?it/s]"
-      ]
-     },
-     "metadata": {},
-     "output_type": "display_data"
-    },
-    {
-     "name": "stdout",
-     "output_type": "stream",
-     "text": [
-      "Epoch [64/100]: Train Loss=0.8137131929397583, Val Loss=9.436012268066406\n"
-     ]
-    },
-    {
-     "data": {
-      "application/vnd.jupyter.widget-view+json": {
-       "model_id": "ad5aff8032574278a0d0b72efc9cf916",
-       "version_major": 2,
-       "version_minor": 0
-      },
-      "text/plain": [
-       "Epoch [65/100]: lr=0.001:   0%|          | 0/40 [00:00<?, ?it/s]"
-      ]
-     },
-     "metadata": {},
-     "output_type": "display_data"
-    },
-    {
-     "name": "stdout",
-     "output_type": "stream",
-     "text": [
-      "Epoch [65/100]: Train Loss=0.764212965965271, Val Loss=9.41010856628418\n"
-     ]
-    },
-    {
-     "data": {
-      "application/vnd.jupyter.widget-view+json": {
-       "model_id": "e72bc71b52bc4227a2e462945b9d0761",
-       "version_major": 2,
-       "version_minor": 0
-      },
-      "text/plain": [
-       "Epoch [66/100]: lr=0.001:   0%|          | 0/40 [00:00<?, ?it/s]"
-      ]
-     },
-     "metadata": {},
-     "output_type": "display_data"
-    },
-    {
-     "name": "stdout",
-     "output_type": "stream",
-     "text": [
-      "Epoch [66/100]: Train Loss=0.8128156661987305, Val Loss=9.407011032104492\n"
-     ]
-    },
-    {
-     "data": {
-      "application/vnd.jupyter.widget-view+json": {
-       "model_id": "5e17dd5d16564d4d9d0f88b578cef8a6",
-       "version_major": 2,
-       "version_minor": 0
-      },
-      "text/plain": [
-       "Epoch [67/100]: lr=0.001:   0%|          | 0/40 [00:00<?, ?it/s]"
-      ]
-     },
-     "metadata": {},
-     "output_type": "display_data"
-    },
-    {
-     "name": "stdout",
-     "output_type": "stream",
-     "text": [
-      "Epoch [67/100]: Train Loss=0.8323600888252258, Val Loss=9.413743019104004\n"
-     ]
-    },
-    {
-     "data": {
-      "application/vnd.jupyter.widget-view+json": {
-       "model_id": "dbd8cc3308994e4d889f421d5b6b37f3",
-       "version_major": 2,
-       "version_minor": 0
-      },
-      "text/plain": [
-       "Epoch [68/100]: lr=0.001:   0%|          | 0/40 [00:00<?, ?it/s]"
-      ]
-     },
-     "metadata": {},
-     "output_type": "display_data"
-    },
-    {
-     "name": "stdout",
-     "output_type": "stream",
-     "text": [
-      "Epoch [68/100]: Train Loss=0.8027945756912231, Val Loss=9.41811752319336\n"
-     ]
-    },
-    {
-     "data": {
-      "application/vnd.jupyter.widget-view+json": {
-       "model_id": "2d9d0c0a77bb4a869cc50b197b50925f",
-       "version_major": 2,
-       "version_minor": 0
-      },
-      "text/plain": [
-       "Epoch [69/100]: lr=0.001:   0%|          | 0/40 [00:00<?, ?it/s]"
-      ]
-     },
-     "metadata": {},
-     "output_type": "display_data"
-    },
-    {
-     "name": "stdout",
-     "output_type": "stream",
-     "text": [
-      "Epoch [69/100]: Train Loss=0.8169479370117188, Val Loss=9.417243957519531\n"
-     ]
-    },
-    {
-     "data": {
-      "application/vnd.jupyter.widget-view+json": {
-       "model_id": "53eb7120301143b6bac9c09d8b08e246",
-       "version_major": 2,
-       "version_minor": 0
-      },
-      "text/plain": [
-       "Epoch [70/100]: lr=0.001:   0%|          | 0/40 [00:00<?, ?it/s]"
-      ]
-     },
-     "metadata": {},
-     "output_type": "display_data"
-    },
-    {
-     "name": "stdout",
-     "output_type": "stream",
-     "text": [
-      "Epoch [70/100]: Train Loss=0.8198789954185486, Val Loss=9.41881275177002\n"
-     ]
-    },
-    {
-     "data": {
-      "application/vnd.jupyter.widget-view+json": {
-       "model_id": "611f8788e18b47c7987ae32c12c37598",
-       "version_major": 2,
-       "version_minor": 0
-      },
-      "text/plain": [
-       "Epoch [71/100]: lr=0.001:   0%|          | 0/40 [00:00<?, ?it/s]"
-      ]
-     },
-     "metadata": {},
-     "output_type": "display_data"
-    },
-    {
-     "name": "stdout",
-     "output_type": "stream",
-     "text": [
-      "Epoch [71/100]: Train Loss=0.8006020784378052, Val Loss=9.415396690368652\n"
-     ]
-    },
-    {
-     "data": {
-      "application/vnd.jupyter.widget-view+json": {
-       "model_id": "9a459e354231461e8df449d887c6fe9d",
-       "version_major": 2,
-       "version_minor": 0
-      },
-      "text/plain": [
-       "Epoch [72/100]: lr=0.001:   0%|          | 0/40 [00:00<?, ?it/s]"
-      ]
-     },
-     "metadata": {},
-     "output_type": "display_data"
-    },
-    {
-     "name": "stdout",
-     "output_type": "stream",
-     "text": [
-      "Epoch [72/100]: Train Loss=0.773610532283783, Val Loss=9.396245956420898\n"
-     ]
-    },
-    {
-     "data": {
-      "application/vnd.jupyter.widget-view+json": {
-       "model_id": "b696f717deb247ab947c123add07bf21",
-       "version_major": 2,
-       "version_minor": 0
-      },
-      "text/plain": [
-       "Epoch [73/100]: lr=0.001:   0%|          | 0/40 [00:00<?, ?it/s]"
-      ]
-     },
-     "metadata": {},
-     "output_type": "display_data"
-    },
-    {
-     "name": "stdout",
-     "output_type": "stream",
-     "text": [
-      "Epoch [73/100]: Train Loss=0.7916488647460938, Val Loss=9.378190994262695\n"
-     ]
-    },
-    {
-     "data": {
-      "application/vnd.jupyter.widget-view+json": {
-       "model_id": "a6734a9b2f2d41f79c89c054c3e2cb49",
-       "version_major": 2,
-       "version_minor": 0
-      },
-      "text/plain": [
-       "Epoch [74/100]: lr=0.001:   0%|          | 0/40 [00:00<?, ?it/s]"
-      ]
-     },
-     "metadata": {},
-     "output_type": "display_data"
-    },
-    {
-     "name": "stdout",
-     "output_type": "stream",
-     "text": [
-      "Epoch [74/100]: Train Loss=0.8011972308158875, Val Loss=9.376564025878906\n"
-     ]
-    },
-    {
-     "data": {
-      "application/vnd.jupyter.widget-view+json": {
-       "model_id": "c2b027927f9c453a995fa2515c56b823",
-       "version_major": 2,
-       "version_minor": 0
-      },
-      "text/plain": [
-       "Epoch [75/100]: lr=0.001:   0%|          | 0/40 [00:00<?, ?it/s]"
-      ]
-     },
-     "metadata": {},
-     "output_type": "display_data"
-    },
-    {
-     "name": "stdout",
-     "output_type": "stream",
-     "text": [
-      "Epoch [75/100]: Train Loss=0.7652885913848877, Val Loss=9.399459838867188\n"
-     ]
-    },
-    {
-     "data": {
-      "application/vnd.jupyter.widget-view+json": {
-       "model_id": "82358b7363164f80bf7355eaaf80e420",
-       "version_major": 2,
-       "version_minor": 0
-      },
-      "text/plain": [
-       "Epoch [76/100]: lr=0.001:   0%|          | 0/40 [00:00<?, ?it/s]"
-      ]
-     },
-     "metadata": {},
-     "output_type": "display_data"
-    },
-    {
-     "name": "stdout",
-     "output_type": "stream",
-     "text": [
-      "Epoch [76/100]: Train Loss=0.6797167062759399, Val Loss=9.40687084197998\n"
-     ]
-    },
-    {
-     "data": {
-      "application/vnd.jupyter.widget-view+json": {
-       "model_id": "ca7a683c6b6644929b10c8e0d2b79a45",
-       "version_major": 2,
-       "version_minor": 0
-      },
-      "text/plain": [
-       "Epoch [77/100]: lr=0.001:   0%|          | 0/40 [00:00<?, ?it/s]"
-      ]
-     },
-     "metadata": {},
-     "output_type": "display_data"
-    },
-    {
-     "name": "stdout",
-     "output_type": "stream",
-     "text": [
-      "Epoch [77/100]: Train Loss=0.7334839105606079, Val Loss=9.4034423828125\n"
-     ]
-    },
-    {
-     "data": {
-      "application/vnd.jupyter.widget-view+json": {
-       "model_id": "3b50fd4ec85043899ff729306f84a3d2",
-       "version_major": 2,
-       "version_minor": 0
-      },
-      "text/plain": [
-       "Epoch [78/100]: lr=0.001:   0%|          | 0/40 [00:00<?, ?it/s]"
-      ]
-     },
-     "metadata": {},
-     "output_type": "display_data"
-    },
-    {
-     "name": "stdout",
-     "output_type": "stream",
-     "text": [
-      "Epoch [78/100]: Train Loss=0.7391725182533264, Val Loss=9.433501243591309\n"
-     ]
-    },
-    {
-     "data": {
-      "application/vnd.jupyter.widget-view+json": {
-       "model_id": "3f48ff617f7f4fb4b73e1d4ca15b782b",
-       "version_major": 2,
-       "version_minor": 0
-      },
-      "text/plain": [
-       "Epoch [79/100]: lr=0.001:   0%|          | 0/40 [00:00<?, ?it/s]"
-      ]
-     },
-     "metadata": {},
-     "output_type": "display_data"
-    },
-    {
-     "name": "stdout",
-     "output_type": "stream",
-     "text": [
-      "Epoch [79/100]: Train Loss=0.7319543957710266, Val Loss=9.38755989074707\n"
-     ]
-    },
-    {
-     "data": {
-      "application/vnd.jupyter.widget-view+json": {
-       "model_id": "121ae9b6ddf2496991b3bbf411f7f4ef",
-       "version_major": 2,
-       "version_minor": 0
-      },
-      "text/plain": [
-       "Epoch [80/100]: lr=0.001:   0%|          | 0/40 [00:00<?, ?it/s]"
-      ]
-     },
-     "metadata": {},
-     "output_type": "display_data"
-    },
-    {
-     "name": "stdout",
-     "output_type": "stream",
-     "text": [
-      "Epoch [80/100]: Train Loss=0.7145847082138062, Val Loss=9.383210182189941\n"
-     ]
-    },
-    {
-     "data": {
-      "application/vnd.jupyter.widget-view+json": {
-       "model_id": "d219b15b56fc44809448c515e9f64375",
-       "version_major": 2,
-       "version_minor": 0
-      },
-      "text/plain": [
-       "Epoch [81/100]: lr=0.001:   0%|          | 0/40 [00:00<?, ?it/s]"
-      ]
-     },
-     "metadata": {},
-     "output_type": "display_data"
-    },
-    {
-     "name": "stdout",
-     "output_type": "stream",
-     "text": [
-      "Epoch [81/100]: Train Loss=0.7020145654678345, Val Loss=9.350354194641113\n"
-     ]
-    },
-    {
-     "data": {
-      "application/vnd.jupyter.widget-view+json": {
-       "model_id": "f1bb81cb66eb459d89544b5eec26ebfd",
-       "version_major": 2,
-       "version_minor": 0
-      },
-      "text/plain": [
-       "Epoch [82/100]: lr=0.001:   0%|          | 0/40 [00:00<?, ?it/s]"
-      ]
-     },
-     "metadata": {},
-     "output_type": "display_data"
-    },
-    {
-     "name": "stdout",
-     "output_type": "stream",
-     "text": [
-      "Epoch [82/100]: Train Loss=0.7188758254051208, Val Loss=9.363938331604004\n"
-     ]
-    },
-    {
-     "data": {
-      "application/vnd.jupyter.widget-view+json": {
-       "model_id": "8e1ce88fd6224a7a8ffdb3f65cad6ed7",
-       "version_major": 2,
-       "version_minor": 0
-      },
-      "text/plain": [
-       "Epoch [83/100]: lr=0.001:   0%|          | 0/40 [00:00<?, ?it/s]"
-      ]
-     },
-     "metadata": {},
-     "output_type": "display_data"
-    },
-    {
-     "name": "stdout",
-     "output_type": "stream",
-     "text": [
-      "Epoch [83/100]: Train Loss=0.747251033782959, Val Loss=9.35501766204834\n"
-     ]
-    },
-    {
-     "data": {
-      "application/vnd.jupyter.widget-view+json": {
-       "model_id": "b18a55290d5d41e1ad541aff38730bb4",
-       "version_major": 2,
-       "version_minor": 0
-      },
-      "text/plain": [
-       "Epoch [84/100]: lr=0.001:   0%|          | 0/40 [00:00<?, ?it/s]"
-      ]
-     },
-     "metadata": {},
-     "output_type": "display_data"
-    },
-    {
-     "name": "stdout",
-     "output_type": "stream",
-     "text": [
-      "Epoch [84/100]: Train Loss=0.7250421047210693, Val Loss=9.323434829711914\n"
-     ]
-    },
-    {
-     "data": {
-      "application/vnd.jupyter.widget-view+json": {
-       "model_id": "6d65a376baa345ea92be8ee6af60760c",
-       "version_major": 2,
-       "version_minor": 0
-      },
-      "text/plain": [
-       "Epoch [85/100]: lr=0.001:   0%|          | 0/40 [00:00<?, ?it/s]"
-      ]
-     },
-     "metadata": {},
-     "output_type": "display_data"
-    },
-    {
-     "name": "stdout",
-     "output_type": "stream",
-     "text": [
-      "Epoch [85/100]: Train Loss=0.6601014137268066, Val Loss=9.271267890930176\n"
-     ]
-    },
-    {
-     "data": {
-      "application/vnd.jupyter.widget-view+json": {
-       "model_id": "11114d26126b45b48d7de8e378decd40",
-       "version_major": 2,
-       "version_minor": 0
-      },
-      "text/plain": [
-       "Epoch [86/100]: lr=0.001:   0%|          | 0/40 [00:00<?, ?it/s]"
-      ]
-     },
-     "metadata": {},
-     "output_type": "display_data"
-    },
-    {
-     "name": "stdout",
-     "output_type": "stream",
-     "text": [
-      "Epoch [86/100]: Train Loss=0.7038254141807556, Val Loss=9.277257919311523\n"
-     ]
-    },
-    {
-     "data": {
-      "application/vnd.jupyter.widget-view+json": {
-       "model_id": "d15c3b48b56c477b9fbbde9b83e4cef7",
-       "version_major": 2,
-       "version_minor": 0
-      },
-      "text/plain": [
-       "Epoch [87/100]: lr=0.001:   0%|          | 0/40 [00:00<?, ?it/s]"
-      ]
-     },
-     "metadata": {},
-     "output_type": "display_data"
-    },
-    {
-     "name": "stdout",
-     "output_type": "stream",
-     "text": [
-      "Epoch [87/100]: Train Loss=0.6837669610977173, Val Loss=9.281061172485352\n"
-     ]
-    },
-    {
-     "data": {
-      "application/vnd.jupyter.widget-view+json": {
-       "model_id": "15f14508ad6143c3a156d384364f5205",
-       "version_major": 2,
-       "version_minor": 0
-      },
-      "text/plain": [
-       "Epoch [88/100]: lr=0.001:   0%|          | 0/40 [00:00<?, ?it/s]"
-      ]
-     },
-     "metadata": {},
-     "output_type": "display_data"
-    },
-    {
-     "name": "stdout",
-     "output_type": "stream",
-     "text": [
-      "Epoch [88/100]: Train Loss=0.6423935890197754, Val Loss=9.303253173828125\n"
-     ]
-    },
-    {
-     "data": {
-      "application/vnd.jupyter.widget-view+json": {
-       "model_id": "f5855d8b9f394e93bd79f1beb86790b7",
-       "version_major": 2,
-       "version_minor": 0
-      },
-      "text/plain": [
-       "Epoch [89/100]: lr=0.001:   0%|          | 0/40 [00:00<?, ?it/s]"
-      ]
-     },
-     "metadata": {},
-     "output_type": "display_data"
-    },
-    {
-     "name": "stdout",
-     "output_type": "stream",
-     "text": [
-      "Epoch [89/100]: Train Loss=0.6990892887115479, Val Loss=9.317045211791992\n"
-     ]
-    },
-    {
-     "data": {
-      "application/vnd.jupyter.widget-view+json": {
-       "model_id": "3e05763e28174a54905a2944d15f582c",
-       "version_major": 2,
-       "version_minor": 0
-      },
-      "text/plain": [
-       "Epoch [90/100]: lr=0.001:   0%|          | 0/40 [00:00<?, ?it/s]"
-      ]
-     },
-     "metadata": {},
-     "output_type": "display_data"
-    },
-    {
-     "name": "stdout",
-     "output_type": "stream",
-     "text": [
-      "Epoch [90/100]: Train Loss=0.6805495619773865, Val Loss=9.367020606994629\n"
-     ]
-    },
-    {
-     "data": {
-      "application/vnd.jupyter.widget-view+json": {
-       "model_id": "2cf24074cc44416db70fcdd1cac58829",
-       "version_major": 2,
-       "version_minor": 0
-      },
-      "text/plain": [
-       "Epoch [91/100]: lr=0.001:   0%|          | 0/40 [00:00<?, ?it/s]"
-      ]
-     },
-     "metadata": {},
-     "output_type": "display_data"
-    },
-    {
-     "name": "stdout",
-     "output_type": "stream",
-     "text": [
-      "Epoch [91/100]: Train Loss=0.6464428901672363, Val Loss=9.366422653198242\n"
-     ]
-    },
-    {
-     "data": {
-      "application/vnd.jupyter.widget-view+json": {
-       "model_id": "74bc6e0031c4418f9b1b3411388f85be",
-       "version_major": 2,
-       "version_minor": 0
-      },
-      "text/plain": [
-       "Epoch [92/100]: lr=0.001:   0%|          | 0/40 [00:00<?, ?it/s]"
-      ]
-     },
-     "metadata": {},
-     "output_type": "display_data"
-    },
-    {
-     "name": "stdout",
-     "output_type": "stream",
-     "text": [
-      "Epoch [92/100]: Train Loss=0.7149147391319275, Val Loss=9.34559440612793\n"
-     ]
-    },
-    {
-     "data": {
-      "application/vnd.jupyter.widget-view+json": {
-       "model_id": "237d255f024147daa99b047ceaa6483f",
-       "version_major": 2,
-       "version_minor": 0
-      },
-      "text/plain": [
-       "Epoch [93/100]: lr=0.001:   0%|          | 0/40 [00:00<?, ?it/s]"
-      ]
-     },
-     "metadata": {},
-     "output_type": "display_data"
-    },
-    {
-     "name": "stdout",
-     "output_type": "stream",
-     "text": [
-      "Epoch [93/100]: Train Loss=0.7269088625907898, Val Loss=9.356246948242188\n"
-     ]
-    },
-    {
-     "data": {
-      "application/vnd.jupyter.widget-view+json": {
-       "model_id": "1fb763c299694f33a13631359e1b2fbd",
-       "version_major": 2,
-       "version_minor": 0
-      },
-      "text/plain": [
-       "Epoch [94/100]: lr=0.001:   0%|          | 0/40 [00:00<?, ?it/s]"
-      ]
-     },
-     "metadata": {},
-     "output_type": "display_data"
-    },
-    {
-     "name": "stdout",
-     "output_type": "stream",
-     "text": [
-      "Epoch [94/100]: Train Loss=0.6580234169960022, Val Loss=9.362043380737305\n"
-     ]
-    },
-    {
-     "data": {
-      "application/vnd.jupyter.widget-view+json": {
-       "model_id": "359e93c0d85740bca9b9a51a49247b78",
-       "version_major": 2,
-       "version_minor": 0
-      },
-      "text/plain": [
-       "Epoch [95/100]: lr=0.001:   0%|          | 0/40 [00:00<?, ?it/s]"
-      ]
-     },
-     "metadata": {},
-     "output_type": "display_data"
-    },
-    {
-     "name": "stdout",
-     "output_type": "stream",
-     "text": [
-      "Epoch [95/100]: Train Loss=0.7444828748703003, Val Loss=9.371784210205078\n"
-     ]
-    },
-    {
-     "data": {
-      "application/vnd.jupyter.widget-view+json": {
-       "model_id": "5bd4825a430a4d89b499416d231fd583",
-       "version_major": 2,
-       "version_minor": 0
-      },
-      "text/plain": [
-       "Epoch [96/100]: lr=0.001:   0%|          | 0/40 [00:00<?, ?it/s]"
-      ]
-     },
-     "metadata": {},
-     "output_type": "display_data"
-    },
-    {
-     "name": "stdout",
-     "output_type": "stream",
-     "text": [
-      "Epoch [96/100]: Train Loss=0.6832801103591919, Val Loss=9.384918212890625\n"
-     ]
-    },
-    {
-     "data": {
-      "application/vnd.jupyter.widget-view+json": {
-       "model_id": "6458fe8ceed244b188e94dfbe7e8c361",
-       "version_major": 2,
-       "version_minor": 0
-      },
-      "text/plain": [
-       "Epoch [97/100]: lr=0.001:   0%|          | 0/40 [00:00<?, ?it/s]"
-      ]
-     },
-     "metadata": {},
-     "output_type": "display_data"
-    },
-    {
-     "name": "stdout",
-     "output_type": "stream",
-     "text": [
-      "Epoch [97/100]: Train Loss=0.690313458442688, Val Loss=9.36836051940918\n"
-     ]
-    },
-    {
-     "data": {
-      "application/vnd.jupyter.widget-view+json": {
-       "model_id": "285a012e1ea14233b821e500081fc0a1",
-       "version_major": 2,
-       "version_minor": 0
-      },
-      "text/plain": [
-       "Epoch [98/100]: lr=0.001:   0%|          | 0/40 [00:00<?, ?it/s]"
-      ]
-     },
-     "metadata": {},
-     "output_type": "display_data"
-    },
-    {
-     "name": "stdout",
-     "output_type": "stream",
-     "text": [
-      "Epoch [98/100]: Train Loss=0.6955564618110657, Val Loss=9.373592376708984\n"
-     ]
-    },
-    {
-     "data": {
-      "application/vnd.jupyter.widget-view+json": {
-       "model_id": "eb803b2f80fe442a9e62a2be3e2769b3",
-       "version_major": 2,
-       "version_minor": 0
-      },
-      "text/plain": [
-       "Epoch [99/100]: lr=0.001:   0%|          | 0/40 [00:00<?, ?it/s]"
-      ]
-     },
-     "metadata": {},
-     "output_type": "display_data"
-    },
-    {
-     "name": "stdout",
-     "output_type": "stream",
-     "text": [
-      "Epoch [99/100]: Train Loss=0.6922789812088013, Val Loss=9.37344741821289\n"
-     ]
-    },
-    {
-     "data": {
-      "application/vnd.jupyter.widget-view+json": {
-       "model_id": "2f7bfee5f53845a0aafe2d3e44461ad9",
-       "version_major": 2,
-       "version_minor": 0
-      },
-      "text/plain": [
-       "Epoch [100/100]: lr=0.001:   0%|          | 0/40 [00:00<?, ?it/s]"
-      ]
-     },
-     "metadata": {},
-     "output_type": "display_data"
-    },
-    {
-     "name": "stdout",
-     "output_type": "stream",
-     "text": [
-      "Epoch [100/100]: Train Loss=0.6350679397583008, Val Loss=9.38142204284668\n"
-     ]
-=======
-      "Epoch [7/135]: Train Loss=4.177050065994263, Val Loss=6.16488698720932\n"
-     ]
-    },
-    {
-     "name": "stderr",
-     "output_type": "stream",
-     "text": [
-      "                                                                        \r"
-     ]
-    },
-    {
-     "name": "stdout",
-     "output_type": "stream",
-     "text": [
-      "Epoch [8/135]: Train Loss=3.935801684856415, Val Loss=6.179985439777374\n"
-     ]
-    },
-    {
-     "name": "stderr",
-     "output_type": "stream",
-     "text": [
-      "                                                                        \r"
-     ]
-    },
-    {
-     "name": "stdout",
-     "output_type": "stream",
-     "text": [
-      "Epoch [9/135]: Train Loss=3.634955132007599, Val Loss=6.083581030368805\n"
-     ]
-    },
-    {
-     "name": "stderr",
-     "output_type": "stream",
-     "text": [
-      "                                                                         \r"
-     ]
-    },
-    {
-     "name": "stdout",
-     "output_type": "stream",
-     "text": [
-      "Epoch [10/135]: Train Loss=3.278478467464447, Val Loss=6.008610856533051\n"
-     ]
-    },
-    {
-     "name": "stderr",
-     "output_type": "stream",
-     "text": [
-      "                                                                         \r"
-     ]
-    },
-    {
-     "name": "stdout",
-     "output_type": "stream",
-     "text": [
-      "Epoch [11/135]: Train Loss=3.0551515400409697, Val Loss=5.977478551864624\n"
-     ]
-    },
-    {
-     "name": "stderr",
-     "output_type": "stream",
-     "text": [
-      "                                                                         \r"
-     ]
-    },
-    {
-     "name": "stdout",
-     "output_type": "stream",
-     "text": [
-      "Epoch [12/135]: Train Loss=2.8305365204811097, Val Loss=5.963375318050384\n"
-     ]
-    },
-    {
-     "name": "stderr",
-     "output_type": "stream",
-     "text": [
-      "Epoch [13/135]: lr=0.001:  42%|████▎     | 17/40 [00:13<00:18,  1.24it/s]"
-     ]
-    },
-    {
-     "name": "stdout",
-     "output_type": "stream",
-     "text": [
-      "Epoch [25/135]: Train Loss=1.2844058126211166, Val Loss=5.891993165016174\n"
-     ]
-    },
-    {
-     "name": "stderr",
-     "output_type": "stream",
-     "text": [
-      "                                                                         \r"
-     ]
-    },
-    {
-     "name": "stdout",
-     "output_type": "stream",
-     "text": [
-      "Epoch [26/135]: Train Loss=1.2400614470243454, Val Loss=5.86917667388916\n"
-     ]
-    },
-    {
-     "name": "stderr",
-     "output_type": "stream",
-     "text": [
-      "                                                                         \r"
-     ]
->>>>>>> 6e2a993c
-    }
-   ],
-   "source": [
-    "train_losses, val_losses = train_yolo(yolo,\n",
-    "           yolo_loss,\n",
-    "           train_dataloader=train_dataloader,\n",
-    "           val_dataloader=val_dataloader)"
-   ]
-  },
-  {
-   "cell_type": "code",
-<<<<<<< HEAD
-   "execution_count": null,
-   "id": "53e91f29-a841-48b6-9f97-434f93cf92fa",
-   "metadata": {},
-   "outputs": [],
-   "source": [
-    "plt.plot(range(EPOCHS), train_losses)\n",
-    "plt.plot(range(EPOCHS), val_losses)"
-=======
-   "execution_count": 23,
-   "id": "53e91f29-a841-48b6-9f97-434f93cf92fa",
-   "metadata": {
-    "tags": []
-   },
-   "outputs": [
-    {
-     "ename": "NameError",
-     "evalue": "name 'train' is not defined",
-     "output_type": "error",
-     "traceback": [
-      "\u001b[0;31m---------------------------------------------------------------------------\u001b[0m",
-      "\u001b[0;31mNameError\u001b[0m                                 Traceback (most recent call last)",
-      "Cell \u001b[0;32mIn[23], line 5\u001b[0m\n\u001b[1;32m      2\u001b[0m plt\u001b[38;5;241m.\u001b[39mxlabel(\u001b[38;5;124m\"\u001b[39m\u001b[38;5;124mEpochs\u001b[39m\u001b[38;5;124m\"\u001b[39m)\n\u001b[1;32m      3\u001b[0m plt\u001b[38;5;241m.\u001b[39mylabel(\u001b[38;5;124m\"\u001b[39m\u001b[38;5;124mLoss\u001b[39m\u001b[38;5;124m\"\u001b[39m)\n\u001b[0;32m----> 5\u001b[0m plt\u001b[38;5;241m.\u001b[39mplot(\u001b[38;5;28mrange\u001b[39m(EPOCHS), \u001b[43mtrain\u001b[49m)\n",
-      "\u001b[0;31mNameError\u001b[0m: name 'train' is not defined"
-     ]
-    },
-    {
-     "data": {
-      "image/png": "iVBORw0KGgoAAAANSUhEUgAAAkIAAAHFCAYAAAAe+pb9AAAAOXRFWHRTb2Z0d2FyZQBNYXRwbG90bGliIHZlcnNpb24zLjQuMywgaHR0cHM6Ly9tYXRwbG90bGliLm9yZy/MnkTPAAAACXBIWXMAAA9hAAAPYQGoP6dpAAAyxklEQVR4nO3de1xVVf7/8ffhfhlBRUW8hFjeGS0hCczMTErNsrGvliVq+p3IbspYac7kJWeYrPyWpdhFdJyxciw1p6ykpgtpjanoVGr19QKaEKEjeElUWN8//HF+HQ8oIHCE9Xo+Hufx6Ky99t6f7Tp63q19OQ5jjBEAAICFvDxdAAAAgKcQhAAAgLUIQgAAwFoEIQAAYC2CEAAAsBZBCAAAWIsgBAAArEUQAgAA1iIIAQAAaxGEYB2Hw1Gp18cff3xB+5kxY4YcDkfNFP3/OBwO3X///TW6zfrurbfeksPh0MKFCyvsk5GRIYfDoblz51Z6u2PGjFG7du1c2tq1a6cxY8acd92PP/642p+hDRs2aMaMGTp8+LDbsmuvvVbXXnttlbd5ofbu3SuHw6Gnn366zvcN1DYfTxcA1LXPP//c5f0TTzyhjz76SP/85z9d2rt27XpB+xk/frxuvPHGC9oGzm/w4MFq2bKl0tPTlZycXG6fxYsXy9fXV6NGjbqgfa1atUohISEXtI3z2bBhg2bOnKkxY8aocePGLssWLFhQq/sGbEQQgnWuuuoql/fNmzeXl5eXW/vZjh8/rqCgoErvp02bNmrTpk21akTl+fj4KCkpSXPmzNHXX3+t6Ohol+WHDx/WqlWrdPPNN6t58+YXtK8rrrjigta/UBcazgG449QYUI5rr71W0dHR+vTTT5WQkKCgoCDdfffdkqTly5crMTFRERERCgwMVJcuXTRlyhQdO3bMZRvlnRpr166dbrrpJr333nvq2bOnAgMD1blzZ6Wnp9dY7YcOHdKECRPUunVr+fn5qX379po2bZqKi4td+q1YsUJxcXEKDQ1VUFCQ2rdv7zxGSSotLdXs2bPVqVMnBQYGqnHjxurevbuee+65Cvf9008/yc/PT3/4wx/clu3cuVMOh0Pz5s2TdCZYTp48WVFRUQoICFDTpk0VGxur1157rcrHPG7cOElnZn7O9tprr+nEiRPOY5s/f76uueYatWjRQsHBwfr1r3+tOXPm6NSpU+fdT3mnxnbu3Kkbb7xRQUFBatasmZKTk3XkyBG3dTMyMnTLLbeoTZs2CggI0GWXXaZ77rlHBQUFzj4zZszQww8/LEmKiopyO01b3qmxyo532WnVv/71r+rSpYuCgoLUo0cPvf322+c97srKycnRXXfdpRYtWsjf319dunTRM888o9LSUpd+aWlp6tGjh371q1+pUaNG6ty5sx577DHn8pr8bADnw4wQUIHc3FzdddddeuSRR/SnP/1JXl5n/r/h+++/16BBgzRx4kQFBwdr586devLJJ7Vx40a302vl2bZtm373u99pypQpCg8P1yuvvKJx48bpsssu0zXXXHNBNZ84cUL9+vXTrl27NHPmTHXv3l2ZmZlKTU3V1q1b9c4770g6c3pwxIgRGjFihGbMmKGAgABlZ2e71D9nzhzNmDFDv//973XNNdfo1KlT2rlzZ7nXrpRp3ry5brrpJv3lL3/RzJkznX9m0pmQ4ufnpzvvvFOSlJKSor/+9a+aPXu2rrjiCh07dkxff/21Dh48WOXj7tixo66++mr97W9/05///Gf5+vq67Ld169a64YYbJEm7du3SyJEjFRUVJT8/P23btk1//OMftXPnzioH0h9//FF9+/aVr6+vFixYoPDwcC1btqzc67h27dql+Ph4jR8/XqGhodq7d6/mzp2rq6++Wl999ZV8fX01fvx4HTp0SM8//7xWrlypiIgISRXPBFV2vMu88847+vLLLzVr1iz96le/0pw5c3Trrbfq22+/Vfv27at07Gf76aeflJCQoJMnT+qJJ55Qu3bt9Pbbb2vy5MnatWuX87Te66+/rgkTJuiBBx7Q008/LS8vL/3v//6vtm/f7txWTX42gPMygOVGjx5tgoODXdr69u1rJJkPP/zwnOuWlpaaU6dOmU8++cRIMtu2bXMumz59ujn7r1hkZKQJCAgw2dnZzraff/7ZNG3a1Nxzzz3nrVWSue+++ypcvnDhQiPJ/P3vf3dpf/LJJ40ks27dOmOMMU8//bSRZA4fPlzhtm666SZz+eWXn7ems61Zs8ZlX8YYc/r0adOqVSszbNgwZ1t0dLQZOnRolbdfkcWLFxtJZuXKlc62r7/+2kgy06ZNK3edkpISc+rUKbN06VLj7e1tDh065Fw2evRoExkZ6dI/MjLSjB492vn+0UcfNQ6Hw2zdutWl34ABA4wk89FHH5W737LPTXZ2tpFk3nrrLeeyp556ykgye/bscVuvb9++pm/fvs73lR1vY858dsLDw01RUZGzLS8vz3h5eZnU1NRy6yyzZ88eI8k89dRTFfaZMmWKkWT+9a9/ubTfe++9xuFwmG+//dYYY8z9999vGjdufM791fRnAzgXTo0BFWjSpImuu+46t/bdu3dr5MiRatmypby9veXr66u+fftKknbs2HHe7V5++eW65JJLnO8DAgLUsWNHZWdnX3DN//znPxUcHKzbbrvNpb3sdM6HH34oSbryyislScOHD9ff//53/fDDD27b6tWrl7Zt26YJEybo/fffV1FRUaVqGDhwoFq2bOlymur999/XgQMHXE699erVS++++66mTJmijz/+WD///HOVjvVsw4cPV6NGjVxmddLT0+VwODR27FhnW1ZWlm6++WaFhYU5xy8pKUklJSX67rvvqrTPjz76SN26dVOPHj1c2keOHOnWNz8/X8nJyWrbtq18fHzk6+uryMhISZX73JSnsuNdpl+/fmrUqJHzfXh4uFq0aFFjn72uXbuqV69ebrUYY5yzjb169dLhw4d1xx136K233nI5NVimpj8bwLkQhIAKlJ2W+KWjR4+qT58++te//qXZs2fr448/1pdffqmVK1dKUqX+wQ4LC3Nr8/f3r5F/7A8ePKiWLVu6XZvUokUL+fj4OE8tXHPNNVq9erVOnz6tpKQktWnTRtHR0S7XYEydOlVPP/20vvjiCw0cOFBhYWHq37+/Nm3adM4afHx8NGrUKK1atcp5Gm3JkiWKiIhwnp6SpHnz5unRRx/V6tWr1a9fPzVt2lRDhw7V999/X61jDwoK0u2336733ntPeXl5On36tP72t7+pb9++uvTSSyWduYalT58++uGHH/Tcc88pMzNTX375pebPny+pcuP3S2V/3mc7u620tFSJiYlauXKlHnnkEX344YfauHGjvvjii2rt9+z9n2+8y9T2Z6+8vzOtWrVyLpekUaNGKT09XdnZ2Ro2bJhatGihuLg4ZWRkONep6c8GcC4EIaAC5T0D6J///KcOHDig9PR0jR8/Xtdcc41iY2Nd/i/bk8LCwvTjjz/KGOPSnp+fr9OnT6tZs2bOtltuuUUffvihCgsL9fHHH6tNmzYaOXKk8/ECPj4+SklJ0ZYtW3To0CG99tpr2rdvn2644QYdP378nHWMHTtWJ06c0Ouvv67//Oc/WrNmjZKSkuTt7e3sExwcrJkzZ2rnzp3Ky8tTWlqavvjiCw0ZMqTaxz9u3DidPn1aS5cu1dtvv638/HznhdSStHr1ah07dkwrV67UXXfdpauvvlqxsbHy8/Or1v7CwsKUl5fn1n5229dff61t27bpqaee0gMPPKBrr71WV155ZbnBpKr7r+x417awsDDl5ua6tR84cECSXGoZO3asNmzYoMLCQr3zzjsyxuimm25yzkzVxmcDqAhBCKiCsnDk7+/v0v7iiy96ohw3/fv319GjR7V69WqX9qVLlzqXn83f3199+/bVk08+KenMqaOzNW7cWLfddpvuu+8+HTp0SHv37j1nHV26dFFcXJwWL16sV199VcXFxS6np84WHh6uMWPG6I477tC333573qBVkbi4OEVHR2vx4sVavHixQkNDNWzYMOfy8sbPGKOXX365Wvvr16+fvvnmG23bts2l/dVXX3V5X5XPTVmfyszSVGe8a0v//v21fft2bdmyxa0Wh8Ohfv36ua0THBysgQMHatq0aTp58qS++eYbtz419dkAKsJdY0AVJCQkqEmTJkpOTtb06dPl6+urZcuWuX0R1qZdu3bpjTfecGvv2rWrkpKSNH/+fI0ePVp79+7Vr3/9a3322Wf605/+pEGDBun666+XJD3++OPav3+/+vfvrzZt2ujw4cN67rnnXK53GjJkiKKjoxUbG6vmzZsrOztbzz77rCIjI9WhQ4fz1nn33Xfrnnvu0YEDB5SQkKBOnTq5LI+Li9NNN92k7t27q0mTJtqxY4f++te/Kj4+3vm8pqVLl+ruu+9Wenq6kpKSKvXnc/fddyslJUXffvut7rnnHgUGBjqXDRgwQH5+frrjjjv0yCOP6MSJE0pLS9N//vOfSm37bBMnTlR6eroGDx6s2bNnO+8a27lzp0u/zp0769JLL9WUKVNkjFHTpk31j3/8w+V0UJlf//rXkqTnnntOo0ePlq+vrzp16lTurGNlx7umfPXVV+V+9q688kpNmjRJS5cu1eDBgzVr1ixFRkbqnXfe0YIFC3TvvfeqY8eOkqT//u//VmBgoHr37q2IiAjl5eUpNTVVoaGhzmvXKvPZAGqMJ6/UBi4GFd011q1bt3L7b9iwwcTHx5ugoCDTvHlzM378eLNlyxYjySxevNjZr6K7xgYPHuy2zbPvBqqIpApf06dPN8YYc/DgQZOcnGwiIiKMj4+PiYyMNFOnTjUnTpxwbuftt982AwcONK1btzZ+fn6mRYsWZtCgQSYzM9PZ55lnnjEJCQmmWbNmxs/Pz1xyySVm3LhxZu/eveet0xhjCgsLTWBgoJFkXn75ZbflU6ZMMbGxsaZJkybG39/ftG/f3kyaNMkUFBQ4+5TdCfbLP9fz+emnn4yfn5+RZDZu3Oi2/B//+Ifp0aOHCQgIMK1btzYPP/yweffdd93u8qrMXWPGGLN9+3YzYMAAExAQYJo2bWrGjRtn3nrrLbftlfVr1KiRadKkifmv//ovk5OT4zJ2ZaZOnWpatWplvLy8XLZT3uekMuNtTMV3HJZ3TGcru2usolfZ+GRnZ5uRI0easLAw4+vrazp16mSeeuopU1JS4tzWX/7yF9OvXz8THh5u/Pz8TKtWrczw4cPNv//9b2efynw2gJriMOask8sAAACW4BohAABgLYIQAACwFkEIAABYy6NB6NNPP9WQIUPUqlUrORwOt1tAy/PJJ58oJiZGAQEBat++vRYuXFj7hQIAgAbJo0Ho2LFj6tGjh1544YVK9d+zZ48GDRqkPn36KCsrS4899pgefPBBvfnmm7VcKQAAaIgumrvGHA6HVq1apaFDh1bY59FHH9WaNWtcfpcnOTlZ27Ztcz4NFwAAoLLq1QMVP//8cyUmJrq03XDDDVq0aJFOnTolX19ft3WKi4tVXFzsfF9aWqpDhw4pLCys3J9QAAAAFx9jjI4cOaJWrVrJy6vmTmjVqyCUl5en8PBwl7bw8HCdPn1aBQUF5f7gX2pqqmbOnFlXJQIAgFq0b98+tWnTpsa2V6+CkOT+Q5hlZ/Yqmt2ZOnWqUlJSnO8LCwt1ySWXaN++fQoJCam9QgEAQI0pKipS27Zta/xHrutVEGrZsqXbrzrn5+fLx8enwl9x9vf3d/uhQ0kKCQkhCAEAUM/U9GUt9eo5QvHx8W4/Urhu3TrFxsaWe30QAADAuXg0CB09elRbt27V1q1bJZ25PX7r1q3KycmRdOa01i9/cTo5OVnZ2dlKSUnRjh07lJ6erkWLFmny5MmeKB8AANRzHj01tmnTJvXr18/5vuxantGjR2vJkiXKzc11hiJJioqK0tq1azVp0iTNnz9frVq10rx58zRs2LA6rx0AANR/F81zhOpKUVGRQkNDVVhYyDVCAADUE7X1/V2vrhECAACoSQQhAABgLYIQAACwFkEIAABYiyAEAACsRRACAADWIggBAABrEYQAAIC1CEIAAMBaBCEAAGAtghAAALAWQQgAAFiLIAQAAKxFEAIAANYiCAEAAGsRhAAAgLUIQgAAwFoEIQAAYC2CEAAAsBZBCAAAWIsgBAAArEUQAgAA1iIIAQAAaxGEAACAtQhCAADAWgQhAABgLYIQAACwFkEIAABYiyAEAACsRRACAADWIggBAABrEYQAAIC1CEIAAMBaBCEAAGAtghAAALAWQQgAAFiLIAQAAKxFEAIAANYiCAEAAGsRhAAAgLUIQgAAwFoEIQAAYC2CEAAAsBZBCAAAWIsgBAAArEUQAgAA1iIIAQAAaxGEAACAtQhCAADAWgQhAABgLYIQAACwFkEIAABYiyAEAACsRRACAADWIggBAABrEYQAAIC1CEIAAMBaBCEAAGAtghAAALAWQQgAAFiLIAQAAKxFEAIAANYiCAEAAGt5PAgtWLBAUVFRCggIUExMjDIzM8/Zf9myZerRo4eCgoIUERGhsWPH6uDBg3VULQAAaEg8GoSWL1+uiRMnatq0acrKylKfPn00cOBA5eTklNv/s88+U1JSksaNG6dvvvlGK1as0Jdffqnx48fXceUAAKAh8GgQmjt3rsaNG6fx48erS5cuevbZZ9W2bVulpaWV2/+LL75Qu3bt9OCDDyoqKkpXX3217rnnHm3atKmOKwcAAA2Bx4LQyZMntXnzZiUmJrq0JyYmasOGDeWuk5CQoP3792vt2rUyxujHH3/UG2+8ocGDB1e4n+LiYhUVFbm8AAAAJA8GoYKCApWUlCg8PNylPTw8XHl5eeWuk5CQoGXLlmnEiBHy8/NTy5Yt1bhxYz3//PMV7ic1NVWhoaHOV9u2bWv0OAAAQP3l8YulHQ6Hy3tjjFtbme3bt+vBBx/U448/rs2bN+u9997Tnj17lJycXOH2p06dqsLCQudr3759NVo/AACov3w8teNmzZrJ29vbbfYnPz/fbZaoTGpqqnr37q2HH35YktS9e3cFBwerT58+mj17tiIiItzW8ff3l7+/f80fAAAAqPc8NiPk5+enmJgYZWRkuLRnZGQoISGh3HWOHz8uLy/Xkr29vSWdmUkCAACoCo+eGktJSdErr7yi9PR07dixQ5MmTVJOTo7zVNfUqVOVlJTk7D9kyBCtXLlSaWlp2r17t9avX68HH3xQvXr1UqtWrTx1GAAAoJ7y2KkxSRoxYoQOHjyoWbNmKTc3V9HR0Vq7dq0iIyMlSbm5uS7PFBozZoyOHDmiF154Qb/73e/UuHFjXXfddXryySc9dQgAAKAecxjLzikVFRUpNDRUhYWFCgkJ8XQ5AACgEmrr+9vjd40BAAB4CkEIAABYiyAEAACsRRACAADWIggBAABrEYQAAIC1CEIAAMBaBCEAAGAtghAAALAWQQgAAFiLIAQAAKxFEAIAANYiCAEAAGsRhAAAgLUIQgAAwFoEIQAAYC2CEAAAsBZBCAAAWIsgBAAArEUQAgAA1iIIAQAAaxGEAACAtQhCAADAWgQhAABgLYIQAACwFkEIAABYiyAEAACsRRACAADWIggBAABrEYQAAIC1CEIAAMBaBCEAAGAtghAAALAWQQgAAFiLIAQAAKxFEAIAANYiCAEAAGsRhAAAgLUIQgAAwFoEIQAAYC2CEAAAsBZBCAAAWIsgBAAArEUQAgAA1iIIAQAAaxGEAACAtQhCAADAWgQhAABgLYIQAACwFkEIAABYiyAEAACsRRACAADWIggBAABrEYQAAIC1CEIAAMBaBCEAAGAtghAAALAWQQgAAFiLIAQAAKxFEAIAANYiCAEAAGsRhAAAgLUIQgAAwFoeD0ILFixQVFSUAgICFBMTo8zMzHP2Ly4u1rRp0xQZGSl/f39deumlSk9Pr6NqAQBAQ+LjyZ0vX75cEydO1IIFC9S7d2+9+OKLGjhwoLZv365LLrmk3HWGDx+uH3/8UYsWLdJll12m/Px8nT59uo4rBwAADYHDGGM8tfO4uDj17NlTaWlpzrYuXbpo6NChSk1Ndev/3nvv6fbbb9fu3bvVtGnTau2zqKhIoaGhKiwsVEhISLVrBwAAdae2vr89dmrs5MmT2rx5sxITE13aExMTtWHDhnLXWbNmjWJjYzVnzhy1bt1aHTt21OTJk/Xzzz9XuJ/i4mIVFRW5vAAAACQPnhorKChQSUmJwsPDXdrDw8OVl5dX7jq7d+/WZ599poCAAK1atUoFBQWaMGGCDh06VOF1QqmpqZo5c2aN1w8AAOo/j18s7XA4XN4bY9zaypSWlsrhcGjZsmXq1auXBg0apLlz52rJkiUVzgpNnTpVhYWFzte+fftq/BgAAED95LEZoWbNmsnb29tt9ic/P99tlqhMRESEWrdurdDQUGdbly5dZIzR/v371aFDB7d1/P395e/vX7PFAwCABsFjM0J+fn6KiYlRRkaGS3tGRoYSEhLKXad37946cOCAjh496mz77rvv5OXlpTZt2tRqvQAAoOHx6KmxlJQUvfLKK0pPT9eOHTs0adIk5eTkKDk5WdKZ01pJSUnO/iNHjlRYWJjGjh2r7du369NPP9XDDz+su+++W4GBgZ46DAAAUE959DlCI0aM0MGDBzVr1izl5uYqOjpaa9euVWRkpCQpNzdXOTk5zv6/+tWvlJGRoQceeECxsbEKCwvT8OHDNXv2bE8dAgAAqMc8+hwhT+A5QgAA1D8N7jlCAAAAnkYQAgAA1iIIAQAAaxGEAACAtQhCAADAWgQhAABgLYIQAACwFkEIAABYiyAEAACsRRACAADWIggBAABrEYQAAIC1CEIAAMBaBCEAAGAtghAAALAWQQgAAFiLIAQAAKxFEAIAANaqVhDat2+f9u/f73y/ceNGTZw4US+99FKNFQYAAFDbqhWERo4cqY8++kiSlJeXpwEDBmjjxo167LHHNGvWrBotEAAAoLZUKwh9/fXX6tWrlyTp73//u6Kjo7Vhwwa9+uqrWrJkSU3WBwAAUGuqFYROnTolf39/SdIHH3ygm2++WZLUuXNn5ebm1lx1AAAAtahaQahbt25auHChMjMzlZGRoRtvvFGSdODAAYWFhdVogQAAALWlWkHoySef1Isvvqhrr71Wd9xxh3r06CFJWrNmjfOUGQAAwMXOYYwx1VmxpKRERUVFatKkibNt7969CgoKUosWLWqswJpWVFSk0NBQFRYWKiQkxNPlAACASqit7+9qzQj9/PPPKi4udoag7OxsPfvss/r2228v6hAEAADwS9UKQrfccouWLl0qSTp8+LDi4uL0zDPPaOjQoUpLS6vRAgEAAGpLtYLQli1b1KdPH0nSG2+8ofDwcGVnZ2vp0qWaN29ejRYIAABQW6oVhI4fP65GjRpJktatW6ff/OY38vLy0lVXXaXs7OwaLRAAAKC2VCsIXXbZZVq9erX27dun999/X4mJiZKk/Px8LkAGAAD1RrWC0OOPP67JkyerXbt26tWrl+Lj4yWdmR264oorarRAAACA2lLt2+fz8vKUm5urHj16yMvrTJ7auHGjQkJC1Llz5xotsiZx+zwAAPVPbX1/+1R3xZYtW6ply5bav3+/HA6HWrduzcMUAQBAvVKtU2OlpaWaNWuWQkNDFRkZqUsuuUSNGzfWE088odLS0pquEQAAoFZUa0Zo2rRpWrRokf785z+rd+/eMsZo/fr1mjFjhk6cOKE//vGPNV0nAABAjavWNUKtWrXSwoULnb86X+att97ShAkT9MMPP9RYgTWNa4QAAKh/Lqqf2Dh06FC5F0R37txZhw4duuCiAAAA6kK1glCPHj30wgsvuLW/8MIL6t69+wUXBQAAUBeqdY3QnDlzNHjwYH3wwQeKj4+Xw+HQhg0btG/fPq1du7amawQAAKgV1ZoR6tu3r7777jvdeuutOnz4sA4dOqTf/OY3+uabb7R48eKarhEAAKBWVPuBiuXZtm2bevbsqZKSkpraZI3jYmkAAOqfi+piaQAAgIaAIAQAAKxFEAIAANaq0l1jv/nNb865/PDhwxdSCwAAQJ2qUhAKDQ097/KkpKQLKggAAKCuVCkIcWs8AABoSLhGCAAAWIsgBAAArEUQAgAA1iIIAQAAaxGEAACAtQhCAADAWgQhAABgLYIQAACwFkEIAABYiyAEAACsRRACAADWIggBAABrEYQAAIC1CEIAAMBaBCEAAGAtghAAALCWx4PQggULFBUVpYCAAMXExCgzM7NS661fv14+Pj66/PLLa7dAAADQYHk0CC1fvlwTJ07UtGnTlJWVpT59+mjgwIHKyck553qFhYVKSkpS//7966hSAADQEDmMMcZTO4+Li1PPnj2VlpbmbOvSpYuGDh2q1NTUCte7/fbb1aFDB3l7e2v16tXaunVrpfdZVFSk0NBQFRYWKiQk5ELKBwAAdaS2vr89NiN08uRJbd68WYmJiS7tiYmJ2rBhQ4XrLV68WLt27dL06dMrtZ/i4mIVFRW5vAAAACQPBqGCggKVlJQoPDzcpT08PFx5eXnlrvP9999rypQpWrZsmXx8fCq1n9TUVIWGhjpfbdu2veDaAQBAw+Dxi6UdDofLe2OMW5sklZSUaOTIkZo5c6Y6duxY6e1PnTpVhYWFzte+ffsuuGYAANAwVG5apRY0a9ZM3t7ebrM/+fn5brNEknTkyBFt2rRJWVlZuv/++yVJpaWlMsbIx8dH69at03XXXee2nr+/v/z9/WvnIAAAQL3msRkhPz8/xcTEKCMjw6U9IyNDCQkJbv1DQkL01VdfaevWrc5XcnKyOnXqpK1btyouLq6uSgcAAA2Ex2aEJCklJUWjRo1SbGys4uPj9dJLLyknJ0fJycmSzpzW+uGHH7R06VJ5eXkpOjraZf0WLVooICDArR0AAKAyPBqERowYoYMHD2rWrFnKzc1VdHS01q5dq8jISElSbm7ueZ8pBAAAUF0efY6QJ/AcIQAA6p8G9xwhAAAATyMIAQAAaxGEAACAtQhCAADAWgQhAABgLYIQAACwFkEIAABYiyAEAACsRRACAADWIggBAABrEYQAAIC1CEIAAMBaBCEAAGAtghAAALAWQQgAAFiLIAQAAKxFEAIAANYiCAEAAGsRhAAAgLUIQgAAwFoEIQAAYC2CEAAAsBZBCAAAWIsgBAAArEUQAgAA1iIIAQAAaxGEAACAtQhCAADAWgQhAABgLYIQAACwFkEIAABYiyAEAACsRRACAADWIggBAABrEYQAAIC1CEIAAMBaBCEAAGAtghAAALAWQQgAAFiLIAQAAKxFEAIAANYiCAEAAGsRhAAAgLUIQgAAwFoEIQAAYC2CEAAAsBZBCAAAWIsgBAAArEUQAgAA1iIIAQAAaxGEAACAtQhCAADAWgQhAABgLYIQAACwFkEIAABYiyAEAACsRRACAADWIggBAABrEYQAAIC1CEIAAMBaBCEAAGAtghAAALAWQQgAAFjL40FowYIFioqKUkBAgGJiYpSZmVlh35UrV2rAgAFq3ry5QkJCFB8fr/fff78OqwUAAA2JR4PQ8uXLNXHiRE2bNk1ZWVnq06ePBg4cqJycnHL7f/rppxowYIDWrl2rzZs3q1+/fhoyZIiysrLquHIAANAQOIwxxlM7j4uLU8+ePZWWluZs69Kli4YOHarU1NRKbaNbt24aMWKEHn/88Ur1LyoqUmhoqAoLCxUSElKtugEAQN2qre9vj80InTx5Ups3b1ZiYqJLe2JiojZs2FCpbZSWlurIkSNq2rRphX2Ki4tVVFTk8gIAAJA8GIQKCgpUUlKi8PBwl/bw8HDl5eVVahvPPPOMjh07puHDh1fYJzU1VaGhoc5X27ZtL6huAADQcHj8YmmHw+Hy3hjj1lae1157TTNmzNDy5cvVokWLCvtNnTpVhYWFzte+ffsuuGYAANAw+Hhqx82aNZO3t7fb7E9+fr7bLNHZli9frnHjxmnFihW6/vrrz9nX399f/v7+F1wvAABoeDw2I+Tn56eYmBhlZGS4tGdkZCghIaHC9V577TWNGTNGr776qgYPHlzbZQIAgAbMYzNCkpSSkqJRo0YpNjZW8fHxeumll5STk6Pk5GRJZ05r/fDDD1q6dKmkMyEoKSlJzz33nK666irnbFJgYKBCQ0M9dhwAAKB+8mgQGjFihA4ePKhZs2YpNzdX0dHRWrt2rSIjIyVJubm5Ls8UevHFF3X69Gndd999uu+++5zto0eP1pIlS+q6fAAAUM959DlCnsBzhAAAqH8a3HOEAAAAPI0gBAAArEUQAgAA1iIIAQAAaxGEAACAtQhCAADAWgQhAABgLYIQAACwFkEIAABYiyAEAACsRRACAADWIggBAABrEYQAAIC1CEIAAMBaBCEAAGAtghAAALAWQQgAAFiLIAQAAKxFEAIAANYiCAEAAGsRhAAAgLUIQgAAwFoEIQAAYC2CEAAAsBZBCAAAWIsgBAAArEUQAgAA1iIIAQAAaxGEAACAtQhCAADAWgQhAABgLYIQAACwFkEIAABYiyAEAACsRRACAADWIggBAABrEYQAAIC1CEIAAMBaBCEAAGAtghAAALAWQQgAAFiLIAQAAKxFEAIAANYiCAEAAGsRhAAAgLUIQgAAwFoEIQAAYC2CEAAAsBZBCAAAWIsgBAAArEUQAgAA1iIIAQAAaxGEAACAtQhCAADAWgQhAABgLYIQAACwFkEIAABYiyAEAACsRRACAADWIggBAABrEYQAAIC1CEIAAMBaHg9CCxYsUFRUlAICAhQTE6PMzMxz9v/kk08UExOjgIAAtW/fXgsXLqyjSgEAQEPj0SC0fPlyTZw4UdOmTVNWVpb69OmjgQMHKicnp9z+e/bs0aBBg9SnTx9lZWXpscce04MPPqg333yzjisHAAANgcMYYzy187i4OPXs2VNpaWnOti5dumjo0KFKTU116//oo49qzZo12rFjh7MtOTlZ27Zt0+eff16pfRYVFSk0NFSFhYUKCQm58IMAAAC1rra+vz02I3Ty5Elt3rxZiYmJLu2JiYnasGFDuet8/vnnbv1vuOEGbdq0SadOnaq1WgEAQMPk46kdFxQUqKSkROHh4S7t4eHhysvLK3edvLy8cvufPn1aBQUFioiIcFunuLhYxcXFzveFhYWSziRLAABQP5R9b9f0iSyPBaEyDofD5b0xxq3tfP3Lay+TmpqqmTNnurW3bdu2qqUCAAAPO3jwoEJDQ2tsex4LQs2aNZO3t7fb7E9+fr7brE+Zli1bltvfx8dHYWFh5a4zdepUpaSkON8fPnxYkZGRysnJqdE/SFRPUVGR2rZtq3379nHNlocxFhcPxuLiwVhcPAoLC3XJJZeoadOmNbpdjwUhPz8/xcTEKCMjQ7feequzPSMjQ7fccku568THx+sf//iHS9u6desUGxsrX1/fctfx9/eXv7+/W3toaCgf6otISEgI43GRYCwuHozFxYOxuHh4edXs5c0evX0+JSVFr7zyitLT07Vjxw5NmjRJOTk5Sk5OlnRmNicpKcnZPzk5WdnZ2UpJSdGOHTuUnp6uRYsWafLkyZ46BAAAUI959BqhESNG6ODBg5o1a5Zyc3MVHR2ttWvXKjIyUpKUm5vr8kyhqKgorV27VpMmTdL8+fPVqlUrzZs3T8OGDfPUIQAAgHrM4xdLT5gwQRMmTCh32ZIlS9za+vbtqy1btlR7f/7+/po+fXq5p8tQ9xiPiwdjcfFgLC4ejMXFo7bGwqMPVAQAAPAkj//WGAAAgKcQhAAAgLUIQgAAwFoEIQAAYK0GGYQWLFigqKgoBQQEKCYmRpmZmefs/8knnygmJkYBAQFq3769Fi5cWEeVNnxVGYuVK1dqwIABat68uUJCQhQfH6/333+/Dqtt+Kr6d6PM+vXr5ePjo8svv7x2C7RIVceiuLhY06ZNU2RkpPz9/XXppZcqPT29jqpt2Ko6FsuWLVOPHj0UFBSkiIgIjR07VgcPHqyjahuuTz/9VEOGDFGrVq3kcDi0evXq865TI9/fpoF5/fXXja+vr3n55ZfN9u3bzUMPPWSCg4NNdnZ2uf13795tgoKCzEMPPWS2b99uXn75ZePr62veeOONOq684anqWDz00EPmySefNBs3bjTfffedmTp1qvH19TVbtmyp48obpqqOR5nDhw+b9u3bm8TERNOjR4+6KbaBq85Y3HzzzSYuLs5kZGSYPXv2mH/9619m/fr1dVh1w1TVscjMzDReXl7mueeeM7t37zaZmZmmW7duZujQoXVcecOzdu1aM23aNPPmm28aSWbVqlXn7F9T398NLgj16tXLJCcnu7R17tzZTJkypdz+jzzyiOncubNL2z333GOuuuqqWqvRFlUdi/J07drVzJw5s6ZLs1J1x2PEiBHm97//vZk+fTpBqIZUdSzeffddExoaag4ePFgX5VmlqmPx1FNPmfbt27u0zZs3z7Rp06bWarRRZYJQTX1/N6hTYydPntTmzZuVmJjo0p6YmKgNGzaUu87nn3/u1v+GG27Qpk2bdOrUqVqrtaGrzlicrbS0VEeOHKnxH9izUXXHY/Hixdq1a5emT59e2yVaozpjsWbNGsXGxmrOnDlq3bq1OnbsqMmTJ+vnn3+ui5IbrOqMRUJCgvbv36+1a9fKGKMff/xRb7zxhgYPHlwXJeMXaur72+NPlq5JBQUFKikpcfv1+vDwcLdfrS+Tl5dXbv/Tp0+roKBAERERtVZvQ1adsTjbM888o2PHjmn48OG1UaJVqjMe33//vaZMmaLMzEz5+DSofyo8qjpjsXv3bn322WcKCAjQqlWrVFBQoAkTJujQoUNcJ3QBqjMWCQkJWrZsmUaMGKETJ07o9OnTuvnmm/X888/XRcn4hZr6/m5QM0JlHA6Hy3tjjFvb+fqX146qq+pYlHnttdc0Y8YMLV++XC1atKit8qxT2fEoKSnRyJEjNXPmTHXs2LGuyrNKVf5ulJaWyuFwaNmyZerVq5cGDRqkuXPnasmSJcwK1YCqjMX27dv14IMP6vHHH9fmzZv13nvvac+ePc4fC0fdqonv7wb1v3nNmjWTt7e3W5LPz893S41lWrZsWW5/Hx8fhYWF1VqtDV11xqLM8uXLNW7cOK1YsULXX399bZZpjaqOx5EjR7Rp0yZlZWXp/vvvl3Tmy9gYIx8fH61bt07XXXddndTe0FTn70ZERIRat26t0NBQZ1uXLl1kjNH+/fvVoUOHWq25oarOWKSmpqp37956+OGHJUndu3dXcHCw+vTpo9mzZ3MWoQ7V1Pd3g5oR8vPzU0xMjDIyMlzaMzIylJCQUO468fHxbv3XrVun2NhY+fr61lqtDV11xkI6MxM0ZswYvfrqq5xzr0FVHY+QkBB99dVX2rp1q/OVnJysTp06aevWrYqLi6ur0huc6vzd6N27tw4cOKCjR48627777jt5eXmpTZs2tVpvQ1adsTh+/Li8vFy/Or29vSX9/9kI1I0a+/6u0qXV9UDZrZCLFi0y27dvNxMnTjTBwcFm7969xhhjpkyZYkaNGuXsX3b73aRJk8z27dvNokWLuH2+hlR1LF599VXj4+Nj5s+fb3Jzc52vw4cPe+oQGpSqjsfZuGus5lR1LI4cOWLatGljbrvtNvPNN9+YTz75xHTo0MGMHz/eU4fQYFR1LBYvXmx8fHzMggULzK5du8xnn31mYmNjTa9evTx1CA3GkSNHTFZWlsnKyjKSzNy5c01WVpbzUQa19f3d4IKQMcbMnz/fREZGGj8/P9OzZ0/zySefOJeNHj3a9O3b16X/xx9/bK644grj5+dn2rVrZ9LS0uq44oarKmPRt29fI8ntNXr06LovvIGq6t+NXyII1ayqjsWOHTvM9ddfbwIDA02bNm1MSkqKOX78eB1X3TBVdSzmzZtnunbtagIDA01ERIS58847zf79++u46obno48+Oud3QG19fzuMYS4PAADYqUFdIwQAAFAVBCEAAGAtghAAALAWQQgAAFiLIAQAAKxFEAIAANYiCAEAAGsRhABYyeFwaPXq1Z4uA4CHEYQA1LkxY8bI4XC4vW688UZPlwbAMg3q1+cB1B833nijFi9e7NLm7+/voWoA2IoZIQAe4e/vr5YtW7q8mjRpIunMaau0tDQNHDhQgYGBioqK0ooVK1zW/+qrr3TdddcpMDBQYWFh+u1vf+vy6+ySlJ6erm7dusnf318RERG6//77XZYXFBTo1ltvVVBQkDp06KA1a9Y4l/3nP//RnXfeqebNmyswMFAdOnRwC24A6j+CEICL0h/+8AcNGzZM27Zt01133aU77rhDO3bskCQdP35cN954o5o0aaIvv/xSK1as0AcffOASdNLS0nTffffpt7/9rb766iutWbNGl112mcs+Zs6cqeHDh+vf//63Bg0apDvvvFOHDh1y7n/79u169913tWPHDqWlpalZs2Z19wcAoG5c8M/FAkAVjR492nh7e5vg4GCX16xZs4wxxkgyycnJLuvExcWZe++91xhjzEsvvWSaNGlijh496lz+zjvvGC8vL5OXl2eMMaZVq1Zm2rRpFdYgyfz+9793vj969KhxOBzm3XffNcYYM2TIEDN27NiaOWAAFy2uEQLgEf369VNaWppLW9OmTZ3/HR8f77IsPj5eW7dulSTt2LFDPXr0UHBwsHN57969VVpaqm+//VYOh0MHDhxQ//79z1lD9+7dnf8dHBysRo0aKT8/X5J07733atiwYdqyZYsSExM1dOhQJSQkVOtYAVy8CEIAPCI4ONjtVNX5OBwOSZIxxvnf5fUJDAys1PZ8fX3d1i0tLZUkDRw4UNnZ2XrnnXf0wQcfqH///rrvvvv09NNPV6lmABc3rhECcFH64osv3N537txZktS1a1dt3bpVx44dcy5fv369vLy81LFjRzVq1Ejt2rXThx9+eEE1NG/eXGPGjNHf/vY3Pfvss3rppZcuaHsALj7MCAHwiOLiYuXl5bm0+fj4OC9IXrFihWJjY3X11Vdr2bJl2rhxoxYtWiRJuvPOOzV9+nSNHj1aM2bM0E8//aQHHnhAo0aNUnh4uCRpxowZSk5OVosWLTRw4EAdOXJE69ev1wMPPFCp+h5//HHFxMSoW7duKi4u1ttvv60uXbrU4J8AgIsBQQiAR7z33nuKiIhwaevUqZN27twp6cwdXa+//romTJigli1batmyZerataskKSgoSO+//74eeughXXnllQoKCtKwYcM0d+5c57ZGjx6tEydO6H/+5380efJkNWvWTLfddlul6/Pz89PUqVO1d+9eBQYGqk+fPnr99ddr4MgBXEwcxhjj6SIA4JccDodWrVqloUOHeroUAA0c1wgBAABrEYQAAIC1uEYIwEWHM/YA6gozQgAAwFoEIQAAYC2CEAAAsBZBCAAAWIsgBAAArEUQAgAA1iIIAQAAaxGEAACAtQhCAADAWv8H/ybPZSF9fRYAAAAASUVORK5CYII=",
-      "text/plain": [
-       "<Figure size 640x480 with 1 Axes>"
-      ]
-     },
-     "metadata": {},
-     "output_type": "display_data"
-    }
-   ],
-   "source": [
-    "plt.title(\"Train Loss vs. Validation Loss\")\n",
-    "plt.xlabel(\"Epochs\")\n",
-    "plt.ylabel(\"Loss\")\n",
-    "\n",
-    "plt.plot(range(EPOCHS), train_losses, label=\"Train Loss\")\n",
-    "plt.plot(range(EPOCHS), val_losses, label=\"Val Loss\")\n",
-    "\n",
-    "plt.legend()"
->>>>>>> 6e2a993c
-   ]
-  },
-  {
-   "cell_type": "code",
-   "execution_count": null,
-<<<<<<< HEAD
-   "id": "e31341fe-fb1b-4116-baa8-2a31002f427b",
-=======
-   "id": "e6f47116-c4d1-4dfb-a13c-e9fe2bf9f52d",
->>>>>>> 6e2a993c
-   "metadata": {},
-   "outputs": [],
-   "source": [
-    "_l"
-   ]
-  }
- ],
- "metadata": {
-  "kernelspec": {
-   "display_name": "deeplearning:Python",
-   "language": "python",
-   "name": "conda-env-deeplearning-py"
-  },
-  "language_info": {
-   "codemirror_mode": {
-    "name": "ipython",
-    "version": 3
-   },
-   "file_extension": ".py",
-   "mimetype": "text/x-python",
-   "name": "python",
-   "nbconvert_exporter": "python",
-   "pygments_lexer": "ipython3",
-   "version": "3.9.16"
-  }
- },
- "nbformat": 4,
- "nbformat_minor": 5
+  "nbformat": 4,
+  "nbformat_minor": 5
 }